/*
 * Copyright (c) 2009, 2012, Oracle and/or its affiliates. All rights reserved.
 * DO NOT ALTER OR REMOVE COPYRIGHT NOTICES OR THIS FILE HEADER.
 *
 * This code is free software; you can redistribute it and/or modify it
 * under the terms of the GNU General Public License version 2 only, as
 * published by the Free Software Foundation.
 *
 * This code is distributed in the hope that it will be useful, but WITHOUT
 * ANY WARRANTY; without even the implied warranty of MERCHANTABILITY or
 * FITNESS FOR A PARTICULAR PURPOSE.  See the GNU General Public License
 * version 2 for more details (a copy is included in the LICENSE file that
 * accompanied this code).
 *
 * You should have received a copy of the GNU General Public License version
 * 2 along with this work; if not, write to the Free Software Foundation,
 * Inc., 51 Franklin St, Fifth Floor, Boston, MA 02110-1301 USA.
 *
 * Please contact Oracle, 500 Oracle Parkway, Redwood Shores, CA 94065 USA
 * or visit www.oracle.com if you need additional information or have any
 * questions.
 */
package com.oracle.max.graal.compiler.gen;

import static com.oracle.max.cri.ci.CiCallingConvention.Type.*;
import static com.oracle.max.cri.ci.CiValue.*;
import static com.oracle.max.cri.ci.CiValueUtil.*;
import static com.oracle.max.cri.util.MemoryBarriers.*;
import static com.oracle.max.graal.alloc.util.ValueUtil.*;

import java.lang.reflect.*;
import java.util.*;

import com.oracle.max.asm.*;
import com.oracle.max.cri.ci.*;
import com.oracle.max.cri.ci.CiTargetMethod.Mark;
import com.oracle.max.cri.ri.*;
import com.oracle.max.cri.ri.RiType.Representation;
import com.oracle.max.cri.xir.CiXirAssembler.XirConstant;
import com.oracle.max.cri.xir.CiXirAssembler.XirInstruction;
import com.oracle.max.cri.xir.CiXirAssembler.XirMark;
import com.oracle.max.cri.xir.CiXirAssembler.XirOperand;
import com.oracle.max.cri.xir.CiXirAssembler.XirParameter;
import com.oracle.max.cri.xir.CiXirAssembler.XirRegister;
import com.oracle.max.cri.xir.CiXirAssembler.XirTemp;
import com.oracle.max.cri.xir.*;
import com.oracle.max.criutils.*;
import com.oracle.max.graal.compiler.*;
import com.oracle.max.graal.compiler.lir.*;
import com.oracle.max.graal.compiler.lir.StandardOp.ParametersOp;
import com.oracle.max.graal.compiler.schedule.*;
import com.oracle.max.graal.compiler.util.*;
import com.oracle.max.graal.debug.*;
import com.oracle.max.graal.graph.*;
import com.oracle.max.graal.nodes.*;
import com.oracle.max.graal.nodes.DeoptimizeNode.DeoptAction;
import com.oracle.max.graal.nodes.PhiNode.PhiType;
import com.oracle.max.graal.nodes.calc.*;
import com.oracle.max.graal.nodes.extended.*;
import com.oracle.max.graal.nodes.java.*;
import com.oracle.max.graal.nodes.spi.*;
import com.oracle.max.graal.nodes.virtual.*;

/**
 * This class traverses the HIR instructions and generates LIR instructions from them.
 */
public abstract class LIRGenerator extends LIRGeneratorTool {
    protected final Graph graph;
    protected final RiRuntime runtime;
    protected final CiTarget target;
    protected final RiResolvedMethod method;
    protected final FrameMap frameMap;
    public final NodeMap<CiValue> nodeOperands;

    protected final LIR lir;
    protected final XirSupport xirSupport;
    protected final RiXirGenerator xir;
    private final DebugInfoBuilder debugInfoBuilder;

    private LIRBlock currentBlock;
    private ValueNode currentInstruction;
    private ValueNode lastInstructionPrinted; // Debugging only
    private FrameState lastState;

    /**
     * Class used to reconstruct the nesting of locks that is required for debug information.
     */
    public static class LockScope {
        /**
         * Linked list of locks. {@link LIRGenerator#curLocks} is the head of the list.
         */
        public final LockScope outer;

        /**
         * The frame state of the caller of the method performing the lock, or null if the outermost method
         * performs the lock. This information is used to compute the {@link CiFrame} that this lock belongs to.
         * We cannot use the actual frame state of the locking method, because it is now unique for a method. The
         * caller frame states are unique, i.e., all frame states of an inlined methods refer to the same caller frame state.
         */
        public final FrameState callerState;

        /**
         * The number of locks already found for this frame state.
         */
        public final int stateDepth;

        /**
         * The monitor enter node, with information about the object that is locked and the elimination status.
         */
        public final MonitorEnterNode monitor;

        /**
         * Space in the stack frame needed by the VM to perform the locking.
         */
        public final CiStackSlot lockData;

        public LockScope(LockScope outer, FrameState callerState, MonitorEnterNode monitor, CiStackSlot lockData) {
            this.outer = outer;
            this.callerState = callerState;
            this.monitor = monitor;
            this.lockData = lockData;
            if (outer != null && outer.callerState == callerState) {
                this.stateDepth = outer.stateDepth + 1;
            } else {
                this.stateDepth = 0;
            }
        }
    }

    /**
     * Mapping from blocks to the lock state at the end of the block, indexed by the id number of the block.
     */
    private LockScope[] blockLocks;

    /**
     * The list of currently locked monitors.
     */
    private LockScope curLocks;


    public LIRGenerator(Graph graph, RiRuntime runtime, CiTarget target, FrameMap frameMap, RiResolvedMethod method, LIR lir, RiXirGenerator xir) {
        this.graph = graph;
        this.runtime = runtime;
        this.target = target;
        this.frameMap = frameMap;
        this.method = method;
        this.nodeOperands = graph.createNodeMap();
        this.lir = lir;
        this.xir = xir;
        this.xirSupport = new XirSupport();
        this.debugInfoBuilder = new DebugInfoBuilder(nodeOperands);
        this.blockLocks = new LockScope[lir.linearScanOrder().size()];
    }

    @Override
    public CiTarget target() {
        return target;
    }

    private LockScope locksFor(LIRBlock block) {
        return blockLocks[block.blockID()];
    }

    private void setLocksFor(LIRBlock block, LockScope locks) {
        blockLocks[block.blockID()] = locks;
    }

    /**
     * Returns the operand that has been previously initialized by {@link #setResult()}
     * with the result of an instruction.
     * @param node A node that produces a result value.
     */
    @Override
    public CiValue operand(ValueNode node) {
        if (nodeOperands == null) {
            return null;
        }
        return nodeOperands.get(node);
    }

    /**
     * Creates a new {@linkplain Variable variable}.
     * @param kind The kind of the new variable.
     * @return a new variable
     */
    @Override
    public Variable newVariable(CiKind kind) {
        CiKind stackKind = kind.stackKind();
        switch (stackKind) {
            case Jsr:
            case Int:
            case Long:
            case Object:
                return new Variable(stackKind, lir.nextVariable(), CiRegister.RegisterFlag.CPU);
            case Float:
            case Double:
                return new Variable(stackKind, lir.nextVariable(), CiRegister.RegisterFlag.FPU);
            default:
                throw Util.shouldNotReachHere();
        }
    }

    @Override
    public CiValue setResult(ValueNode x, CiValue operand) {
        assert (isVariable(operand) && x.kind() == operand.kind) || (isConstant(operand) && x.kind() == operand.kind.stackKind()) : operand.kind + " for node " + x;

        assert operand(x) == null : "operand cannot be set twice";
        assert operand != null && isLegal(operand) : "operand must be legal";
        assert operand.kind.stackKind() == x.kind();
        assert !(x instanceof VirtualObjectNode);
        nodeOperands.set(x, operand);
        return operand;
    }

    @Override
    public abstract Variable emitMove(CiValue input);

    public Variable load(CiValue value) {
        if (!isVariable(value)) {
            return emitMove(value);
        }
        return (Variable) value;
    }

    public CiValue loadNonConst(CiValue value) {
        if (isConstant(value) && !canInlineConstant((CiConstant) value)) {
            return emitMove(value);
        }
        return value;
    }

    public CiValue loadForStore(CiValue value, CiKind storeKind) {
        if (isConstant(value) && canStoreConstant((CiConstant) value)) {
            return value;
        }
        if (storeKind == CiKind.Byte || storeKind == CiKind.Boolean) {
            Variable tempVar = new Variable(value.kind, lir.nextVariable(), CiRegister.RegisterFlag.Byte);
            emitMove(value, tempVar);
            return tempVar;
        }
        return load(value);
    }

    protected LabelRef getLIRBlock(FixedNode b) {
        LIRBlock result = lir.valueToBlock().get(b);
        int suxIndex = currentBlock.getSuccessors().indexOf(result);
        assert suxIndex != -1 : "Block not in successor list of current block";

        return LabelRef.forSuccessor(currentBlock, suxIndex);
    }

    public LIRDebugInfo state() {
        assert lastState != null : "must have state before instruction";
        return stateFor(lastState);
    }

    public LIRDebugInfo stateFor(FrameState state) {
        return stateFor(state, null, null);
    }

    public LIRDebugInfo stateFor(FrameState state, List<CiStackSlot> pointerSlots, LabelRef exceptionEdge) {
        return debugInfoBuilder.build(state, curLocks, pointerSlots, exceptionEdge);
    }

    /**
     * Gets the ABI specific operand used to return a value of a given kind from a method.
     *
     * @param kind the kind of value being returned
     * @return the operand representing the ABI defined location used return a value of kind {@code kind}
     */
    public CiValue resultOperandFor(CiKind kind) {
        if (kind == CiKind.Void) {
            return IllegalValue;
        }
        return frameMap.registerConfig.getReturnRegister(kind).asValue(kind);
    }


    public void append(LIRInstruction op) {
        assert LIRVerifier.verify(op);
        if (GraalOptions.PrintIRWithLIR && !TTY.isSuppressed()) {
            if (currentInstruction != null && lastInstructionPrinted != currentInstruction) {
                lastInstructionPrinted = currentInstruction;
                InstructionPrinter ip = new InstructionPrinter(TTY.out());
                ip.printInstructionListing(currentInstruction);
            }
            TTY.println(op.toStringWithIdPrefix());
            TTY.println();
        }
        currentBlock.lir().add(op);
    }

    public void doBlock(LIRBlock block) {
        if (GraalOptions.PrintIRWithLIR) {
            TTY.print(block.toString());
        }

        currentBlock = block;
        // set up the list of LIR instructions
        assert block.lir() == null : "LIR list already computed for this block";
        block.setLir(new ArrayList<LIRInstruction>());

        emitLabel(block.label(), block.align());

        if (GraalOptions.TraceLIRGeneratorLevel >= 1) {
            TTY.println("BEGIN Generating LIR for block B" + block.blockID());
        }

        if (block == lir.startBlock()) {
            assert block.getPredecessors().size() == 0;
            emitPrologue();
            curLocks = null;

        } else {
            assert block.getPredecessors().size() > 0;
            FrameState fs = null;
            curLocks = locksFor(block.predAt(0));

            for (Block p : block.getPredecessors()) {
                LIRBlock pred = (LIRBlock) p;
                if (fs == null) {
                    fs = pred.lastState();
                } else if (fs != pred.lastState()) {
                    fs = null;
                    break;
                }
                if (curLocks != locksFor(pred)) {
                    throw new CiBailout("unbalanced monitors: predecessor blocks have different monitor states");
                }
            }
            if (GraalOptions.TraceLIRGeneratorLevel >= 2) {
                if (fs == null) {
                    TTY.println("STATE RESET");
                } else {
                    TTY.println("STATE CHANGE (singlePred)");
                    if (GraalOptions.TraceLIRGeneratorLevel >= 3) {
                        TTY.println(fs.toDetailedString());
                    }
                }
            }
            lastState = fs;
        }

        if (GraalOptions.AllocSSA && block.firstNode() instanceof MergeNode) {
            block.phis = new LIRPhiMapping(block, this);
        }

        for (int i = 0; i < block.getInstructions().size(); ++i) {
            Node instr = block.getInstructions().get(i);

            if (GraalOptions.OptImplicitNullChecks) {
                Node nextInstr = null;
                if (i < block.getInstructions().size() - 1) {
                    nextInstr = block.getInstructions().get(i + 1);
                }

                if (instr instanceof GuardNode) {
                    GuardNode guardNode = (GuardNode) instr;
                    if (guardNode.condition() instanceof NullCheckNode) {
                        NullCheckNode nullCheckNode = (NullCheckNode) guardNode.condition();
                        if (!nullCheckNode.expectedNull && nextInstr instanceof Access) {
                            Access access = (Access) nextInstr;
                            if (nullCheckNode.object() == access.object() && canBeNullCheck(access.location())) {
                                //TTY.println("implicit null check");
                                access.setNullCheck(true);
                                continue;
                            }
                        }
                    }
                }
            }
            if (GraalOptions.TraceLIRGeneratorLevel >= 3) {
                TTY.println("LIRGen for " + instr);
            }
            FrameState stateAfter = null;
            if (instr instanceof StateSplit) {
                stateAfter = ((StateSplit) instr).stateAfter();
            }
            if (instr instanceof ValueNode) {
                doRoot((ValueNode) instr);
            }
            if (stateAfter != null) {
                lastState = stateAfter;
                assert checkStartOperands(instr, lastState);
                if (GraalOptions.TraceLIRGeneratorLevel >= 2) {
                    TTY.println("STATE CHANGE");
                    if (GraalOptions.TraceLIRGeneratorLevel >= 3) {
                        TTY.println(stateAfter.toDetailedString());
                    }
                }
            }
        }
        if (block.numberOfSux() >= 1 && !block.endsWithJump()) {
            NodeSuccessorsIterable successors = block.lastNode().successors();
            assert successors.count() >= 1 : "should have at least one successor : " + block.lastNode();

            emitJump(getLIRBlock((FixedNode) successors.first()), null);
        }

        if (GraalOptions.TraceLIRGeneratorLevel >= 1) {
            TTY.println("END Generating LIR for block B" + block.blockID());
        }

        setLocksFor(currentBlock, curLocks);
        block.setLastState(lastState);
        currentBlock = null;

        if (GraalOptions.PrintIRWithLIR) {
            TTY.println();
        }
    }

    private void doRoot(ValueNode instr) {
        if (GraalOptions.TraceLIRGeneratorLevel >= 2) {
            TTY.println("Emitting LIR for instruction " + instr);
        }
        currentInstruction = instr;

        Debug.log("Visiting %s", instr);
        emitNode(instr);
        Debug.log("Operand for %s = %s", instr, operand(instr));
    }

    protected void emitNode(ValueNode node) {
        ((LIRLowerable) node).generate(this);
    }

    private static boolean canBeNullCheck(LocationNode location) {
        // TODO: Make this part of CiTarget
        return !(location instanceof IndexedLocationNode) && location.displacement() < 4096;
    }

    private void emitPrologue() {
        CiCallingConvention incomingArguments = frameMap.registerConfig.getCallingConvention(JavaCallee, CiUtil.signatureToKinds(method), target, false);

        CiValue[] params = new CiValue[incomingArguments.locations.length];
        for (int i = 0; i < params.length; i++) {
            params[i] = toStackKind(incomingArguments.locations[i]);
        }
        append(new ParametersOp(params));

        XirSnippet prologue = xir.genPrologue(null, method);
        if (prologue != null) {
            emitXir(prologue, null, null, false);
        }

        for (LocalNode local : graph.getNodes(LocalNode.class)) {
            CiValue param = params[local.index()];
            assert param.kind == local.kind().stackKind();
            setResult(local, emitMove(param));
        }
    }

    private boolean checkStartOperands(Node node, FrameState fs) {
        if (!Modifier.isNative(method.accessFlags())) {
            if (node == ((StructuredGraph) node.graph()).start()) {
                CiKind[] arguments = CiUtil.signatureToKinds(method);
                int slot = 0;
                for (CiKind kind : arguments) {
                    ValueNode arg = fs.localAt(slot);
                    assert arg != null && arg.kind() == kind.stackKind() : "No valid local in framestate for slot #" + slot + " (" + arg + ")";
                    slot++;
                    if (slot < fs.localsSize() && fs.localAt(slot) == null) {
                        slot++;
                    }
                }
            }
        }
        return true;
    }


    @Override
    public void visitArrayLength(ArrayLengthNode x) {
        XirArgument array = toXirArgument(x.array());
        XirSnippet snippet = xir.genArrayLength(site(x), array);
        emitXir(snippet, x, state(), true);
        operand(x);
    }

    @Override
    public void visitCheckCast(CheckCastNode x) {
        XirSnippet snippet = xir.genCheckCast(site(x), toXirArgument(x.object()), toXirArgument(x.targetClassInstruction()), x.targetClass());
        emitXir(snippet, x, state(), true);
        // The result of a checkcast is the unmodified object, so no need to allocate a new variable for it.
        setResult(x, operand(x.object()));
    }

    @Override
    public void visitMonitorEnter(MonitorEnterNode x) {
        CiStackSlot lockData = frameMap.allocateStackBlock(runtime.sizeOfLockData(), false);
        if (x.eliminated()) {
            // No code is emitted for eliminated locks, but for proper debug information generation we need to
            // register the monitor and its lock data.
            curLocks = new LockScope(curLocks, x.stateAfter().outerFrameState(), x, lockData);
            return;
        }

        XirArgument obj = toXirArgument(x.object());
        XirArgument lockAddress = lockData == null ? null : toXirArgument(emitLea(lockData));

        LIRDebugInfo stateBefore = state();
        // The state before the monitor enter is used for null checks, so it must not contain the newly locked object.
        curLocks = new LockScope(curLocks, x.stateAfter().outerFrameState(), x, lockData);
        // The state after the monitor enter is used for deoptimization, after the monitor has blocked, so it must contain the newly locked object.
        LIRDebugInfo stateAfter = stateFor(x.stateAfter());

        XirSnippet snippet = xir.genMonitorEnter(site(x), obj, lockAddress);
        emitXir(snippet, x, stateBefore, stateAfter, true, null, null);
    }

    @Override
    public void visitMonitorExit(MonitorExitNode x) {
        if (curLocks == null || curLocks.monitor.object() != x.object() || curLocks.monitor.eliminated() != x.eliminated()) {
            throw new CiBailout("unbalanced monitors: attempting to unlock an object that is not on top of the locking stack");
        }
        if (x.eliminated()) {
            curLocks = curLocks.outer;
            return;
        }

        CiStackSlot lockData = curLocks.lockData;
        XirArgument obj = toXirArgument(x.object());
        XirArgument lockAddress = lockData == null ? null : toXirArgument(emitLea(lockData));

        LIRDebugInfo stateBefore = state();
        curLocks = curLocks.outer;

        XirSnippet snippet = xir.genMonitorExit(site(x), obj, lockAddress);
        emitXir(snippet, x, stateBefore, true);
    }

    @Override
    public void visitLoadField(LoadFieldNode x) {
        RiField field = x.field();
        LIRDebugInfo info = state();
        if (x.isVolatile()) {
            emitMembar(JMM_PRE_VOLATILE_READ);
        }
        XirArgument receiver = toXirArgument(x.object());
        XirSnippet snippet = x.isStatic() ? xir.genGetStatic(site(x), receiver, field) : xir.genGetField(site(x), receiver, field);
        emitXir(snippet, x, info, true);
        if (x.isVolatile()) {
            emitMembar(JMM_POST_VOLATILE_READ);
        }
    }

    @Override
    public void visitStoreField(StoreFieldNode x) {
        RiField field = x.field();
        LIRDebugInfo info = state();
        if (x.isVolatile()) {
            emitMembar(JMM_PRE_VOLATILE_WRITE);
        }
        XirArgument receiver = toXirArgument(x.object());
        XirArgument value = toXirArgument(x.value());
        XirSnippet snippet = x.isStatic() ? xir.genPutStatic(site(x), receiver, field, value) : xir.genPutField(site(x), receiver, field, value);
        emitXir(snippet, x, info, true);
        if (x.isVolatile()) {
            emitMembar(JMM_POST_VOLATILE_WRITE);
        }
    }

    @Override
    public void visitLoadIndexed(LoadIndexedNode x) {
        XirArgument array = toXirArgument(x.array());
        XirArgument index = toXirArgument(x.index());
        XirSnippet snippet = xir.genArrayLoad(site(x), array, index, x.elementKind(), null);
        emitXir(snippet, x, state(), true);
    }

    @Override
    public void visitStoreIndexed(StoreIndexedNode x) {
        XirArgument array = toXirArgument(x.array());
        XirArgument index = toXirArgument(x.index());
        XirArgument value = toXirArgument(x.value());
        XirSnippet snippet = xir.genArrayStore(site(x), array, index, value, x.elementKind(), null);
        emitXir(snippet, x, state(), true);
    }

    @Override
    public void visitNewInstance(NewInstanceNode x) {
        XirSnippet snippet = xir.genNewInstance(site(x), x.instanceClass());
        emitXir(snippet, x, state(), true);
    }

    @Override
    public void visitNewTypeArray(NewTypeArrayNode x) {
        XirArgument length = toXirArgument(x.length());
        XirSnippet snippet = xir.genNewArray(site(x), length, x.elementType().kind(true), null, null);
        emitXir(snippet, x, state(), true);
    }

    @Override
    public void visitNewObjectArray(NewObjectArrayNode x) {
        XirArgument length = toXirArgument(x.length());
        XirSnippet snippet = xir.genNewArray(site(x), length, CiKind.Object, x.elementType(), x.exactType());
        emitXir(snippet, x, state(), true);
    }

    @Override
    public void visitNewMultiArray(NewMultiArrayNode x) {
        XirArgument[] dims = new XirArgument[x.dimensionCount()];
        for (int i = 0; i < dims.length; i++) {
            dims[i] = toXirArgument(x.dimension(i));
        }
        XirSnippet snippet = xir.genNewMultiArray(site(x), dims, x.type());
        emitXir(snippet, x, state(), true);
    }

    @Override
    public void visitExceptionObject(ExceptionObjectNode x) {
        XirSnippet snippet = xir.genExceptionObject(site(x));
        LIRDebugInfo info = state();
        emitXir(snippet, x, info, true);
    }

    @Override
    public void visitReturn(ReturnNode x) {
        CiValue operand = CiValue.IllegalValue;
        if (!x.kind().isVoid()) {
            operand = resultOperandFor(x.kind());
            emitMove(operand(x.result()), operand);
        }
        XirSnippet epilogue = xir.genEpilogue(site(x), method);
        if (epilogue != null) {
            emitXir(epilogue, x, null, false);
            emitReturn(operand);
        }
    }

    protected abstract void emitReturn(CiValue input);

    @SuppressWarnings("unused")
    protected void postGCWriteBarrier(CiValue addr, CiValue newVal) {
        XirSnippet writeBarrier = xir.genWriteBarrier(toXirArgument(addr));
        if (writeBarrier != null) {
            emitXir(writeBarrier, null, null, false);
        }
     }

    @SuppressWarnings("unused")
    protected void preGCWriteBarrier(CiValue addrOpr, boolean patch, LIRDebugInfo info) {
        // TODO(tw): Implement this.
    }



    @Override
    public void visitMerge(MergeNode x) {
        if (x.next() instanceof LoopBeginNode) {
            moveToPhi((LoopBeginNode) x.next(), x);
        }
    }

    @Override
    public void visitEndNode(EndNode end) {
        assert end.merge() != null;
        moveToPhi(end.merge(), end);
        emitJump(getLIRBlock(end.merge()), null);
    }

    @Override
    public void visitLoopEnd(LoopEndNode x) {
        moveToPhi(x.loopBegin(), x);
        if (GraalOptions.GenLoopSafepoints && x.hasSafepointPolling()) {
            emitSafepointPoll(x);
        }
        emitJump(getLIRBlock(x.loopBegin()), null);
    }

    public void emitSafepointPoll(FixedNode x) {
        if (!lastState.method().noSafepointPolls()) {
            XirSnippet snippet = xir.genSafepointPoll(site(x));
            emitXir(snippet, x, state(), false);
        }
    }

    @Override
    public void emitIf(IfNode x) {
        assert x.defaultSuccessor() == x.falseSuccessor() : "wrong destination";
        emitBranch(x.compare(), getLIRBlock(x.trueSuccessor()),  getLIRBlock(x.falseSuccessor()), null);
    }

    @Override
    public void emitGuardCheck(BooleanNode comp) {
        if (comp instanceof NullCheckNode && !((NullCheckNode) comp).expectedNull) {
            emitNullCheckGuard((NullCheckNode) comp);
        } else if (comp instanceof ConstantNode && comp.asConstant().asBoolean()) {
            // True constant, nothing to emit.
        } else {
            // Fall back to a normal branch.
            LIRDebugInfo info = state();
            LabelRef stubEntry = createDeoptStub(DeoptAction.InvalidateReprofile, info, comp);
            emitBranch(comp, null, stubEntry, info);
        }
    }

    protected abstract void emitNullCheckGuard(NullCheckNode node);

<<<<<<< HEAD
=======
    private void emitTypeGuard(IsTypeNode node) {
        load(operand(node.object()));
        LIRDebugInfo info = state();
        XirArgument clazz = toXirArgument(node.type().getEncoding(Representation.ObjectHub));
        XirSnippet typeCheck = xir.genTypeCheck(site(node), toXirArgument(node.object()), clazz, node.type());
        emitXir(typeCheck, node, info, false);
    }


>>>>>>> 44e1c14f
    public void emitBranch(BooleanNode node, LabelRef trueSuccessor, LabelRef falseSuccessor, LIRDebugInfo info) {
        if (node instanceof NullCheckNode) {
            emitNullCheckBranch((NullCheckNode) node, trueSuccessor, falseSuccessor, info);
        } else if (node instanceof CompareNode) {
            emitCompareBranch((CompareNode) node, trueSuccessor, falseSuccessor, info);
        } else if (node instanceof InstanceOfNode) {
            emitInstanceOfBranch((InstanceOfNode) node, trueSuccessor, falseSuccessor, info);
        } else if (node instanceof ConstantNode) {
            emitConstantBranch(((ConstantNode) node).asConstant().asBoolean(), trueSuccessor, falseSuccessor, info);
        } else if (node instanceof IsTypeNode) {
            emitTypeBranch((IsTypeNode) node, trueSuccessor, falseSuccessor, info);
        } else {
            throw Util.unimplemented(node.toString());
        }
    }

    private void emitNullCheckBranch(NullCheckNode node, LabelRef trueSuccessor, LabelRef falseSuccessor, LIRDebugInfo info) {
        Condition cond = node.expectedNull ? Condition.NE : Condition.EQ;
        emitBranch(operand(node.object()), CiConstant.NULL_OBJECT, cond, false, falseSuccessor, info);
        if (trueSuccessor != null) {
            emitJump(trueSuccessor, null);
        }
    }

    public void emitCompareBranch(CompareNode compare, LabelRef trueSuccessorBlock, LabelRef falseSuccessorBlock, LIRDebugInfo info) {
        emitBranch(operand(compare.x()), operand(compare.y()), compare.condition().negate(), !compare.unorderedIsTrue(), falseSuccessorBlock, info);
        if (trueSuccessorBlock != null) {
            emitJump(trueSuccessorBlock, null);
        }
    }

    private void emitInstanceOfBranch(InstanceOfNode x, LabelRef trueSuccessor, LabelRef falseSuccessor, LIRDebugInfo info) {
        XirArgument obj = toXirArgument(x.object());
        XirSnippet snippet = xir.genInstanceOf(site(x), obj, toXirArgument(x.targetClassInstruction()), x.targetClass());
        emitXir(snippet, x, info, null, false, x.negated() ? falseSuccessor : trueSuccessor, x.negated() ? trueSuccessor : falseSuccessor);
    }

    public void emitConstantBranch(boolean value, LabelRef trueSuccessorBlock, LabelRef falseSuccessorBlock, LIRDebugInfo info) {
        LabelRef block = value ? trueSuccessorBlock : falseSuccessorBlock;
        if (block != null) {
            emitJump(block, info);
        }
    }

    public void emitTypeBranch(IsTypeNode x, LabelRef trueSuccessor, LabelRef falseSuccessor, LIRDebugInfo info) {
        XirArgument thisClass = toXirArgument(x.objectClass());
        XirArgument otherClass = toXirArgument(x.type().getEncoding(Representation.ObjectHub));
        XirSnippet snippet = xir.genTypeBranch(site(x), thisClass, otherClass, x.type());
        emitXir(snippet, x, info, null, method, false);

        LIRXirInstruction instr = (LIRXirInstruction) currentBlock.lir().get(currentBlock.lir().size() - 1);
        instr.setFalseSuccessor(falseSuccessor);
        if (trueSuccessor != null) {
            emitJump(trueSuccessor, null);
        }
    }

    @Override
    public void emitConditional(ConditionalNode conditional) {
        CiValue tVal = operand(conditional.trueValue());
        CiValue fVal = operand(conditional.falseValue());
        setResult(conditional, emitConditional(conditional.condition(), tVal, fVal));
    }

    public Variable emitConditional(BooleanNode node, CiValue trueValue, CiValue falseValue) {
        assert trueValue instanceof CiConstant && trueValue.kind.stackKind() == CiKind.Int;
        assert falseValue instanceof CiConstant && falseValue.kind.stackKind() == CiKind.Int;

        if (node instanceof NullCheckNode) {
            return emitNullCheckConditional((NullCheckNode) node, trueValue, falseValue);
        } else if (node instanceof CompareNode) {
            return emitCompareConditional((CompareNode) node, trueValue, falseValue);
        } else if (node instanceof InstanceOfNode) {
            return emitInstanceOfConditional((InstanceOfNode) node, trueValue, falseValue);
        } else if (node instanceof ConstantNode) {
            return emitConstantConditional(((ConstantNode) node).asConstant().asBoolean(), trueValue, falseValue);
        } else {
            throw Util.unimplemented(node.toString());
        }
    }

    private Variable emitNullCheckConditional(NullCheckNode node, CiValue trueValue, CiValue falseValue) {
        Condition cond = node.expectedNull ? Condition.EQ : Condition.NE;
        return emitCMove(operand(node.object()), CiConstant.NULL_OBJECT, cond, false, trueValue, falseValue);
    }

    private Variable emitInstanceOfConditional(InstanceOfNode x, CiValue trueValue, CiValue falseValue) {
        XirArgument obj = toXirArgument(x.object());
        XirArgument trueArg = toXirArgument(x.negated() ? falseValue : trueValue);
        XirArgument falseArg = toXirArgument(x.negated() ? trueValue : falseValue);
        XirSnippet snippet = xir.genMaterializeInstanceOf(site(x), obj, toXirArgument(x.targetClassInstruction()), trueArg, falseArg, x.targetClass());
        return (Variable) emitXir(snippet, null, null, false);
    }

    private Variable emitConstantConditional(boolean value, CiValue trueValue, CiValue falseValue) {
        return emitMove(value ? trueValue : falseValue);
    }

    private Variable emitCompareConditional(CompareNode compare, CiValue trueValue, CiValue falseValue) {
        return emitCMove(operand(compare.x()), operand(compare.y()), compare.condition(), compare.unorderedIsTrue(), trueValue, falseValue);
    }


    public abstract void emitLabel(Label label, boolean align);
    public abstract void emitJump(LabelRef label, LIRDebugInfo info);
    public abstract void emitBranch(CiValue left, CiValue right, Condition cond, boolean unorderedIsTrue, LabelRef label, LIRDebugInfo info);
    public abstract Variable emitCMove(CiValue leftVal, CiValue right, Condition cond, boolean unorderedIsTrue, CiValue trueValue, CiValue falseValue);

    protected FrameState stateBeforeCallWithArguments(FrameState stateAfter, MethodCallTargetNode call, int bci) {
        return stateAfter.duplicateModified(bci, stateAfter.rethrowException(), call.returnKind(), toJVMArgumentStack(call.targetMethod().signature(), call.isStatic(), call.arguments()));
    }

    private static ValueNode[] toJVMArgumentStack(RiSignature signature, boolean isStatic, NodeInputList<ValueNode> arguments) {
        int slotCount = signature.argumentSlots(!isStatic);
        ValueNode[] stack = new ValueNode[slotCount];
        int stackIndex = 0;
        int argumentIndex = 0;
        for (ValueNode arg : arguments) {
            stack[stackIndex] = arg;

            if (stackIndex == 0 && !isStatic) {
                // Current argument is receiver.
                stackIndex += stackSlots(CiKind.Object);
            } else {
                stackIndex += stackSlots(signature.argumentKindAt(argumentIndex, false));
                argumentIndex++;
            }
        }
        return stack;
    }


    public static int stackSlots(CiKind kind) {
        return isTwoSlot(kind) ? 2 : 1;
    }

    public static boolean isTwoSlot(CiKind kind) {
        assert kind != CiKind.Void && kind != CiKind.Illegal;
        return kind == CiKind.Long || kind == CiKind.Double;
    }

    @Override
    public void emitInvoke(Invoke x) {
        MethodCallTargetNode callTarget = x.callTarget();
        RiMethod targetMethod = callTarget.targetMethod();

        XirSnippet snippet = null;
        XirArgument receiver;
        switch (callTarget.invokeKind()) {
            case Static:
                snippet = xir.genInvokeStatic(site(x.node()), targetMethod);
                break;
            case Special:
                receiver = toXirArgument(callTarget.receiver());
                snippet = xir.genInvokeSpecial(site(x.node()), receiver, targetMethod);
                break;
            case Virtual:
                assert callTarget.receiver().kind() == CiKind.Object : callTarget + ": " + callTarget.targetMethod().toString();
                receiver = toXirArgument(callTarget.receiver());
                snippet = xir.genInvokeVirtual(site(x.node()), receiver, targetMethod);
                break;
            case Interface:
                assert callTarget.receiver().kind() == CiKind.Object : callTarget;
                receiver = toXirArgument(callTarget.receiver());
                snippet = xir.genInvokeInterface(site(x.node()), receiver, targetMethod);
                break;
        }

        CiValue destinationAddress = null;
        if (!target().invokeSnippetAfterArguments) {
            // TODO This is the version currently necessary for Maxine: since the invokeinterface-snippet uses a division, it
            // destroys rdx, which is also used to pass a parameter.  Therefore, the snippet must be before the parameters are assigned to their locations.
            LIRDebugInfo addrInfo = stateFor(stateBeforeCallWithArguments(x.stateAfter(), callTarget, x.bci()));
            destinationAddress = emitXir(snippet, x.node(), addrInfo, false);
        }

        CiValue resultOperand = resultOperandFor(x.node().kind());

        CiKind[] signature = CiUtil.signatureToKinds(callTarget.targetMethod().signature(), callTarget.isStatic() ? null : callTarget.targetMethod().holder().kind(true));
        CiCallingConvention cc = frameMap.registerConfig.getCallingConvention(JavaCall, signature, target(), false);
        frameMap.callsMethod(cc, JavaCall);
        List<CiStackSlot> pointerSlots = new ArrayList<>(2);
        List<CiValue> argList = visitInvokeArguments(cc, callTarget.arguments(), pointerSlots);

        if (target().invokeSnippetAfterArguments) {
            // TODO This is the version currently active for HotSpot.
            LIRDebugInfo addrInfo = stateFor(stateBeforeCallWithArguments(x.stateAfter(), callTarget, x.bci()), pointerSlots, null);
            destinationAddress = emitXir(snippet, x.node(), addrInfo, false);
        }

        LIRDebugInfo callInfo = stateFor(x.stateDuring(), pointerSlots, x instanceof InvokeWithExceptionNode ? getLIRBlock(((InvokeWithExceptionNode) x).exceptionEdge()) : null);
        emitCall(targetMethod, resultOperand, argList, destinationAddress, callInfo, snippet.marks);

        if (isLegal(resultOperand)) {
            setResult(x.node(), emitMove(resultOperand));
        }
    }

    protected abstract void emitCall(Object targetMethod, CiValue result, List<CiValue> arguments, CiValue targetAddress, LIRDebugInfo info, Map<XirMark, Mark> marks);


    private static CiValue toStackKind(CiValue value) {
        if (value.kind.stackKind() != value.kind) {
            // We only have stack-kinds in the LIR, so convert the operand kind for values from the calling convention.
            if (isRegister(value)) {
                return asRegister(value).asValue(value.kind.stackKind());
            } else if (isStackSlot(value)) {
                return CiStackSlot.get(value.kind.stackKind(), asStackSlot(value).rawOffset(), asStackSlot(value).rawAddFrameSize());
            } else {
                throw Util.shouldNotReachHere();
            }
        }
        return value;
    }

    public List<CiValue> visitInvokeArguments(CiCallingConvention cc, Iterable<ValueNode> arguments, List<CiStackSlot> pointerSlots) {
        // for each argument, load it into the correct location
        List<CiValue> argList = new ArrayList<>();
        int j = 0;
        for (ValueNode arg : arguments) {
            if (arg != null) {
                CiValue operand = toStackKind(cc.locations[j++]);

                if (isStackSlot(operand) && operand.kind == CiKind.Object && pointerSlots != null) {
                    assert !asStackSlot(operand).inCallerFrame();
                    // This slot must be marked explicitly in the pointer map.
                    pointerSlots.add(asStackSlot(operand));
                }

                emitMove(operand(arg), operand);
                argList.add(operand);

            } else {
                throw Util.shouldNotReachHere("I thought we no longer have null entries for two-slot types...");
            }
        }
        return argList;
    }


    protected abstract LabelRef createDeoptStub(DeoptAction action, LIRDebugInfo info, Object deoptInfo);

    @Override
    public Variable emitCallToRuntime(CiRuntimeCall runtimeCall, boolean canTrap, CiValue... args) {
        LIRDebugInfo info = canTrap ? state() : null;

        CiKind result = runtimeCall.resultKind;
        CiKind[] arguments = runtimeCall.arguments;
        CiValue physReg = resultOperandFor(result);

        List<CiValue> argumentList;
        if (arguments.length > 0) {
            // move the arguments into the correct location
            CiCallingConvention cc = frameMap.registerConfig.getCallingConvention(RuntimeCall, arguments, target(), false);
            frameMap.callsMethod(cc, RuntimeCall);
            assert cc.locations.length == args.length : "argument count mismatch";
            for (int i = 0; i < args.length; i++) {
                CiValue arg = args[i];
                CiValue loc = cc.locations[i];
                emitMove(arg, loc);
            }
            argumentList = Arrays.asList(cc.locations);
        } else {
            // no arguments
            assert args == null || args.length == 0;
            argumentList = Collections.emptyList();
        }

        emitCall(runtimeCall, physReg, argumentList, CiConstant.forLong(0), info, null);

        if (isLegal(physReg)) {
            return emitMove(physReg);
        } else {
            return null;
        }
    }

    @Override
    public void emitRuntimeCall(RuntimeCallNode x) {
        // TODO Merge with emitCallToRuntime() method above.

        CiValue resultOperand = resultOperandFor(x.kind());
        CiCallingConvention cc = frameMap.registerConfig.getCallingConvention(RuntimeCall, x.call().arguments, target(), false);
        frameMap.callsMethod(cc, RuntimeCall);
        List<CiStackSlot> pointerSlots = new ArrayList<>(2);
        List<CiValue> argList = visitInvokeArguments(cc, x.arguments(), pointerSlots);

        LIRDebugInfo info = null;
        FrameState stateAfter = x.stateAfter();
        if (stateAfter != null) {
            // TODO change back to stateBeforeReturn() when RuntimeCallNode uses a CallTargetNode
            FrameState stateBeforeReturn = stateAfter.duplicateModified(stateAfter.bci, stateAfter.rethrowException(), x.kind());

            // TODO is it correct here that the pointerSlots are not passed to the oop map generation?
            info = stateFor(stateBeforeReturn);
        }

        emitCall(x.call(), resultOperand, argList, CiConstant.forLong(0), info, null);

        if (isLegal(resultOperand)) {
            setResult(x, emitMove(resultOperand));
        }
    }

    @Override
    public void emitLookupSwitch(LookupSwitchNode x) {
        Variable tag = load(operand(x.value()));
        if (x.numberOfCases() == 0 || x.numberOfCases() < GraalOptions.SequentialSwitchLimit) {
            int len = x.numberOfCases();
            for (int i = 0; i < len; i++) {
                emitBranch(tag, CiConstant.forInt(x.keyAt(i)), Condition.EQ, false, getLIRBlock(x.blockSuccessor(i)), null);
            }
            emitJump(getLIRBlock(x.defaultSuccessor()), null);
        } else {
            visitSwitchRanges(createSwitchRanges(x, null), tag, getLIRBlock(x.defaultSuccessor()));
        }
    }

    @Override
    public void emitTableSwitch(TableSwitchNode x) {
        Variable value = load(operand(x.value()));
        // TODO: tune the defaults for the controls used to determine what kind of translation to use
        if (x.numberOfCases() == 0 || x.numberOfCases() <= GraalOptions.SequentialSwitchLimit) {
            int loKey = x.lowKey();
            int len = x.numberOfCases();
            for (int i = 0; i < len; i++) {
                emitBranch(value, CiConstant.forInt(i + loKey), Condition.EQ, false, getLIRBlock(x.blockSuccessor(i)), null);
            }
            emitJump(getLIRBlock(x.defaultSuccessor()), null);
        } else {
            SwitchRange[] switchRanges = createSwitchRanges(null, x);
            int rangeDensity = x.numberOfCases() / switchRanges.length;
            if (rangeDensity >= GraalOptions.RangeTestsSwitchDensity) {
                visitSwitchRanges(switchRanges, value, getLIRBlock(x.defaultSuccessor()));
            } else {
                LabelRef[] targets = new LabelRef[x.numberOfCases()];
                for (int i = 0; i < x.numberOfCases(); ++i) {
                    targets[i] = getLIRBlock(x.blockSuccessor(i));
                }
                emitTableSwitch(x.lowKey(), getLIRBlock(x.defaultSuccessor()), targets, value);
            }
        }
    }

    protected abstract void emitTableSwitch(int lowKey, LabelRef defaultTarget, LabelRef[] targets, CiValue index);

    // the range of values in a lookupswitch or tableswitch statement
    private static final class SwitchRange {
        protected final int lowKey;
        protected int highKey;
        protected final LabelRef sux;

        SwitchRange(int lowKey, LabelRef sux) {
            this.lowKey = lowKey;
            this.highKey = lowKey;
            this.sux = sux;
        }
    }

    private SwitchRange[] createSwitchRanges(LookupSwitchNode ls, TableSwitchNode ts) {
        // Only one of the parameters is used, but code is shared because it is mostly the same.
        SwitchNode x = ls != null ? ls : ts;
        // we expect the keys to be sorted by increasing value
        List<SwitchRange> res = new ArrayList<>(x.numberOfCases());
        int len = x.numberOfCases();
        if (len > 0) {
            LabelRef defaultSux = getLIRBlock(x.defaultSuccessor());
            int key = ls != null ? ls.keyAt(0) : ts.lowKey();
            LabelRef sux = getLIRBlock(x.blockSuccessor(0));
            SwitchRange range = new SwitchRange(key, sux);
            for (int i = 1; i < len; i++) {
                int newKey = ls != null ? ls.keyAt(i) : key + 1;
                LabelRef newSux = getLIRBlock(x.blockSuccessor(i));
                if (key + 1 == newKey && sux == newSux) {
                    // still in same range
                    range.highKey = newKey;
                } else {
                    // skip tests which explicitly dispatch to the default
                    if (range.sux != defaultSux) {
                        res.add(range);
                    }
                    range = new SwitchRange(newKey, newSux);
                }
                key = newKey;
                sux = newSux;
            }
            if (res.size() == 0 || res.get(res.size() - 1) != range) {
                res.add(range);
            }
        }
        return res.toArray(new SwitchRange[res.size()]);
    }

    private void visitSwitchRanges(SwitchRange[] x, Variable value, LabelRef defaultSux) {
        for (int i = 0; i < x.length; i++) {
            SwitchRange oneRange = x[i];
            int lowKey = oneRange.lowKey;
            int highKey = oneRange.highKey;
            LabelRef dest = oneRange.sux;
            if (lowKey == highKey) {
                emitBranch(value, CiConstant.forInt(lowKey), Condition.EQ, false, dest, null);
            } else if (highKey - lowKey == 1) {
                emitBranch(value, CiConstant.forInt(lowKey), Condition.EQ, false, dest, null);
                emitBranch(value, CiConstant.forInt(highKey), Condition.EQ, false, dest, null);
            } else {
                Label l = new Label();
                emitBranch(value, CiConstant.forInt(lowKey), Condition.LT, false, LabelRef.forLabel(l), null);
                emitBranch(value, CiConstant.forInt(highKey), Condition.LE, false, dest, null);
                emitLabel(l, false);
            }
        }
        emitJump(defaultSux, null);
    }



    private void moveToPhi(MergeNode merge, FixedNode pred) {
        if (GraalOptions.AllocSSA) {
            return;
        }

        if (GraalOptions.TraceLIRGeneratorLevel >= 1) {
            TTY.println("MOVE TO PHI from " + pred + " to " + merge);
        }
        PhiResolver resolver = new PhiResolver(this);
        for (PhiNode phi : merge.phis()) {
            if (phi.type() == PhiType.Value) {
                ValueNode curVal = phi.valueAt(pred);
                resolver.move(operand(curVal), operandForPhi(phi));
            }
        }
        resolver.dispose();
    }

    private CiValue operandForPhi(PhiNode phi) {
        assert phi.type() == PhiType.Value : "wrong phi type: " + phi;
        CiValue result = operand(phi);
        if (result == null) {
            // allocate a variable for this phi
            Variable newOperand = newVariable(phi.kind());
            setResult(phi, newOperand);
            return newOperand;
        } else {
            return result;
        }
    }



    protected XirArgument toXirArgument(CiValue v) {
        if (v == null) {
            return null;
        }
        return XirArgument.forInternalObject(v);
    }

    protected XirArgument toXirArgument(ValueNode i) {
        if (i == null) {
            return null;
        }
        return XirArgument.forInternalObject(loadNonConst(operand(i)));
    }

    private CiValue allocateOperand(XirSnippet snippet, XirOperand op) {
        if (op instanceof XirParameter)  {
            XirParameter param = (XirParameter) op;
            return allocateOperand(snippet.arguments[param.parameterIndex], op, param.canBeConstant);
        } else if (op instanceof XirRegister) {
            XirRegister reg = (XirRegister) op;
            return reg.register;
        } else if (op instanceof XirTemp) {
            return newVariable(op.kind);
        } else {
            Util.shouldNotReachHere();
            return null;
        }
    }

    private CiValue allocateOperand(XirArgument arg, XirOperand var, boolean canBeConstant) {
        if (arg.constant != null) {
            return arg.constant;
        }

        CiValue value = (CiValue) arg.object;
        if (canBeConstant) {
            return value;
        }
        Variable variable = load(value);
        if (var.kind == CiKind.Byte || var.kind == CiKind.Boolean) {
            Variable tempVar = new Variable(value.kind, lir.nextVariable(), CiRegister.RegisterFlag.Byte);
            emitMove(variable, tempVar);
            variable = tempVar;
        }
        return variable;
    }

    protected CiValue emitXir(XirSnippet snippet, ValueNode x, LIRDebugInfo info, boolean setInstructionResult) {
        return emitXir(snippet, x, info, null, setInstructionResult, null, null);
    }

    protected CiValue emitXir(XirSnippet snippet, ValueNode instruction, LIRDebugInfo info, LIRDebugInfo infoAfter, boolean setInstructionResult, LabelRef trueSuccessor, LabelRef falseSuccessor) {
        if (GraalOptions.PrintXirTemplates) {
            TTY.println("Emit XIR template " + snippet.template.name);
        }

        final CiValue[] operandsArray = new CiValue[snippet.template.variableCount];

        frameMap.reserveOutgoing(snippet.template.outgoingStackSize);

        XirOperand resultOperand = snippet.template.resultOperand;

        if (snippet.template.allocateResultOperand) {
            CiValue outputOperand = IllegalValue;
            // This snippet has a result that must be separately allocated
            // Otherwise it is assumed that the result is part of the inputs
            if (resultOperand.kind != CiKind.Void && resultOperand.kind != CiKind.Illegal) {
                if (setInstructionResult) {
                    outputOperand = newVariable(instruction.kind());
                } else {
                    outputOperand = newVariable(resultOperand.kind);
                }
                assert operandsArray[resultOperand.index] == null;
            }
            operandsArray[resultOperand.index] = outputOperand;
            if (GraalOptions.PrintXirTemplates) {
                TTY.println("Output operand: " + outputOperand);
            }
        }

        for (XirTemp t : snippet.template.temps) {
            if (t instanceof XirRegister) {
                XirRegister reg = (XirRegister) t;
                if (!t.reserve) {
                    operandsArray[t.index] = reg.register;
                }
            }
        }

        for (XirConstant c : snippet.template.constants) {
            assert operandsArray[c.index] == null;
            operandsArray[c.index] = c.value;
        }

        XirOperand[] inputOperands = snippet.template.inputOperands;
        XirOperand[] inputTempOperands = snippet.template.inputTempOperands;
        XirOperand[] tempOperands = snippet.template.tempOperands;

        CiValue[] inputOperandArray = new CiValue[inputOperands.length + inputTempOperands.length];
        CiValue[] tempOperandArray = new CiValue[tempOperands.length];
        int[] inputOperandIndicesArray = new int[inputOperands.length + inputTempOperands.length];
        int[] tempOperandIndicesArray = new int[tempOperands.length];
        for (int i = 0; i < inputOperands.length; i++) {
            XirOperand x = inputOperands[i];
            CiValue op = allocateOperand(snippet, x);
            operandsArray[x.index] = op;
            inputOperandArray[i] = op;
            inputOperandIndicesArray[i] = x.index;
            if (GraalOptions.PrintXirTemplates) {
                TTY.println("Input operand: " + x);
            }
        }

        assert inputTempOperands.length == 0 : "cwi: I think this code is never used.  If you see this exception being thrown, please tell me...";

        for (int i = 0; i < tempOperands.length; i++) {
            XirOperand x = tempOperands[i];
            CiValue op = allocateOperand(snippet, x);
            operandsArray[x.index] = op;
            tempOperandArray[i] = op;
            tempOperandIndicesArray[i] = x.index;
            if (GraalOptions.PrintXirTemplates) {
                TTY.println("Temp operand: " + x);
            }
        }

        for (CiValue operand : operandsArray) {
            assert operand != null;
        }

        CiValue allocatedResultOperand = operandsArray[resultOperand.index];
        if (!isVariable(allocatedResultOperand) && !isRegister(allocatedResultOperand)) {
            allocatedResultOperand = IllegalValue;
        }

        if (setInstructionResult && isLegal(allocatedResultOperand)) {
            CiValue operand = operand(instruction);
            if (operand == null) {
                setResult(instruction, allocatedResultOperand);
            } else {
                assert operand == allocatedResultOperand;
            }
        }


        XirInstruction[] slowPath = snippet.template.slowPath;
        if (!isConstant(operandsArray[resultOperand.index]) || snippet.template.fastPath.length != 0 || (slowPath != null && slowPath.length > 0)) {
            // XIR instruction is only needed when the operand is not a constant!
            emitXir(snippet, operandsArray, allocatedResultOperand,
                    inputOperandArray, tempOperandArray, inputOperandIndicesArray, tempOperandIndicesArray,
                    (allocatedResultOperand == IllegalValue) ? -1 : resultOperand.index,
                    info, infoAfter, trueSuccessor, falseSuccessor);
            Debug.metric("LIRXIRInstructions").increment();
        }

        return operandsArray[resultOperand.index];
    }

    protected abstract void emitXir(XirSnippet snippet, CiValue[] operands, CiValue outputOperand, CiValue[] inputs, CiValue[] temps, int[] inputOperandIndices, int[] tempOperandIndices, int outputOperandIndex,
                    LIRDebugInfo info, LIRDebugInfo infoAfter, LabelRef trueSuccessor, LabelRef falseSuccessor);

    protected final CiValue callRuntime(CiRuntimeCall runtimeCall, LIRDebugInfo info, CiValue... args) {
        // get a result register
        CiKind result = runtimeCall.resultKind;
        CiKind[] arguments = runtimeCall.arguments;

        CiValue physReg = result.isVoid() ? IllegalValue : resultOperandFor(result);

        List<CiValue> argumentList;
        if (arguments.length > 0) {
            // move the arguments into the correct location
            CiCallingConvention cc = frameMap.registerConfig.getCallingConvention(RuntimeCall, arguments, target(), false);
            frameMap.callsMethod(cc, RuntimeCall);
            assert cc.locations.length == args.length : "argument count mismatch";
            for (int i = 0; i < args.length; i++) {
                CiValue arg = args[i];
                CiValue loc = cc.locations[i];
                emitMove(arg, loc);
            }
            argumentList = Arrays.asList(cc.locations);
        } else {
            // no arguments
            assert args == null || args.length == 0;
            argumentList = Util.uncheckedCast(Collections.emptyList());
        }

        emitCall(runtimeCall, physReg, argumentList, CiConstant.forLong(0), info, null);

        return physReg;
    }

    protected final Variable callRuntimeWithResult(CiRuntimeCall runtimeCall, LIRDebugInfo info, CiValue... args) {
        CiValue location = callRuntime(runtimeCall, info, args);
        return emitMove(location);
    }

    SwitchRange[] createLookupRanges(LookupSwitchNode x) {
        // we expect the keys to be sorted by increasing value
        List<SwitchRange> res = new ArrayList<>(x.numberOfCases());
        int len = x.numberOfCases();
        if (len > 0) {
            LabelRef defaultSux = getLIRBlock(x.defaultSuccessor());
            int key = x.keyAt(0);
            LabelRef sux = getLIRBlock(x.blockSuccessor(0));
            SwitchRange range = new SwitchRange(key, sux);
            for (int i = 1; i < len; i++) {
                int newKey = x.keyAt(i);
                LabelRef newSux = getLIRBlock(x.blockSuccessor(i));
                if (key + 1 == newKey && sux == newSux) {
                    // still in same range
                    range.highKey = newKey;
                } else {
                    // skip tests which explicitly dispatch to the default
                    if (range.sux != defaultSux) {
                        res.add(range);
                    }
                    range = new SwitchRange(newKey, newSux);
                }
                key = newKey;
                sux = newSux;
            }
            if (res.size() == 0 || res.get(res.size() - 1) != range) {
                res.add(range);
            }
        }
        return res.toArray(new SwitchRange[res.size()]);
    }

    SwitchRange[] createLookupRanges(TableSwitchNode x) {
        // TODO: try to merge this with the code for LookupSwitch
        List<SwitchRange> res = new ArrayList<>(x.numberOfCases());
        int len = x.numberOfCases();
        if (len > 0) {
            LabelRef sux = getLIRBlock(x.blockSuccessor(0));
            int key = x.lowKey();
            LabelRef defaultSux = getLIRBlock(x.defaultSuccessor());
            SwitchRange range = new SwitchRange(key, sux);
            for (int i = 0; i < len; i++, key++) {
                LabelRef newSux = getLIRBlock(x.blockSuccessor(i));
                if (sux == newSux) {
                    // still in same range
                    range.highKey = key;
                } else {
                    // skip tests which explicitly dispatch to the default
                    if (sux != defaultSux) {
                        res.add(range);
                    }
                    range = new SwitchRange(key, newSux);
                }
                sux = newSux;
            }
            if (res.size() == 0 || res.get(res.size() - 1) != range) {
                res.add(range);
            }
        }
        return res.toArray(new SwitchRange[res.size()]);
    }

    protected XirSupport site(ValueNode x) {
        return xirSupport.site(x);
    }

    /**
     * Implements site-specific information for the XIR interface.
     */
    static class XirSupport implements XirSite {
        ValueNode current;

        XirSupport() {
        }

        public CiCodePos getCodePos() {
            if (current instanceof StateSplit) {
                FrameState stateAfter = ((StateSplit) current).stateAfter();
                if (stateAfter != null) {
                    return stateAfter.toCodePos();
                }
            }
            return null;
        }

        public boolean isNonNull(XirArgument argument) {
            return false;
        }

        public boolean requiresNullCheck() {
            return current == null || true;
        }

        public boolean requiresBoundsCheck() {
            return true;
        }

        public boolean requiresReadBarrier() {
            return current == null || true;
        }

        public boolean requiresWriteBarrier() {
            return current == null || true;
        }

        public boolean requiresArrayStoreCheck() {
            return true;
        }

        public RiType getApproximateType(XirArgument argument) {
            return current == null ? null : current.declaredType();
        }

        public RiType getExactType(XirArgument argument) {
            return current == null ? null : current.exactType();
        }

        XirSupport site(ValueNode v) {
            current = v;
            return this;
        }

        @Override
        public String toString() {
            return "XirSupport<" + current + ">";
        }
    }

    public FrameMap frameMap() {
        return frameMap;
    }
}<|MERGE_RESOLUTION|>--- conflicted
+++ resolved
@@ -698,18 +698,6 @@
 
     protected abstract void emitNullCheckGuard(NullCheckNode node);
 
-<<<<<<< HEAD
-=======
-    private void emitTypeGuard(IsTypeNode node) {
-        load(operand(node.object()));
-        LIRDebugInfo info = state();
-        XirArgument clazz = toXirArgument(node.type().getEncoding(Representation.ObjectHub));
-        XirSnippet typeCheck = xir.genTypeCheck(site(node), toXirArgument(node.object()), clazz, node.type());
-        emitXir(typeCheck, node, info, false);
-    }
-
-
->>>>>>> 44e1c14f
     public void emitBranch(BooleanNode node, LabelRef trueSuccessor, LabelRef falseSuccessor, LIRDebugInfo info) {
         if (node instanceof NullCheckNode) {
             emitNullCheckBranch((NullCheckNode) node, trueSuccessor, falseSuccessor, info);
