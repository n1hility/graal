--- conflicted
+++ resolved
@@ -72,12 +72,8 @@
         Graph.verificationListeners.add(new VerificationListener() {
             @Override
             public void verificationFailed(Node n, String message) {
-<<<<<<< HEAD
-                GraalCompiler.this.fireCompilationEvent(new CompilationEvent(currentCompilation, "Verification Error on Node " + n.id(), currentCompilation.graph, true, false));
+                GraalCompiler.this.fireCompilationEvent(new CompilationEvent(currentCompilation, "Verification Error on Node " + n.id(), currentCompilation.graph, true, false, true));
                 TTY.println(n.toString());
-=======
-                GraalCompiler.this.fireCompilationEvent(new CompilationEvent(currentCompilation, "Verification Error on Node " + n.id(), currentCompilation.graph, true, false, true));
->>>>>>> e78ebb57
                 for (Node p : n.predecessors()) {
                     TTY.println("predecessor: " + p);
                 }
