/*
 * Copyright (c) 2013, 2015, Oracle and/or its affiliates. All rights reserved.
 * DO NOT ALTER OR REMOVE COPYRIGHT NOTICES OR THIS FILE HEADER.
 *
 * This code is free software; you can redistribute it and/or modify it
 * under the terms of the GNU General Public License version 2 only, as
 * published by the Free Software Foundation.
 *
 * This code is distributed in the hope that it will be useful, but WITHOUT
 * ANY WARRANTY; without even the implied warranty of MERCHANTABILITY or
 * FITNESS FOR A PARTICULAR PURPOSE.  See the GNU General Public License
 * version 2 for more details (a copy is included in the LICENSE file that
 * accompanied this code).
 *
 * You should have received a copy of the GNU General Public License version
 * 2 along with this work; if not, write to the Free Software Foundation,
 * Inc., 51 Franklin St, Fifth Floor, Boston, MA 02110-1301 USA.
 *
 * Please contact Oracle, 500 Oracle Parkway, Redwood Shores, CA 94065 USA
 * or visit www.oracle.com if you need additional information or have any
 * questions.
 */
package com.oracle.graal.lir.sparc;

import static com.oracle.graal.api.code.ValueUtil.*;
import static com.oracle.graal.asm.sparc.SPARCAssembler.*;
import static com.oracle.graal.asm.sparc.SPARCAssembler.Annul.*;
import static com.oracle.graal.asm.sparc.SPARCAssembler.BranchPredict.*;
import static com.oracle.graal.asm.sparc.SPARCAssembler.CC.*;
import static com.oracle.graal.asm.sparc.SPARCAssembler.ConditionFlag.*;
import static com.oracle.graal.lir.LIRInstruction.OperandFlag.*;
import static com.oracle.graal.sparc.SPARC.*;

import com.oracle.graal.api.code.*;
import com.oracle.graal.api.meta.*;
import com.oracle.graal.asm.*;
import com.oracle.graal.asm.Assembler.LabelHint;
import com.oracle.graal.asm.sparc.*;
import com.oracle.graal.asm.sparc.SPARCAssembler.BranchPredict;
import com.oracle.graal.asm.sparc.SPARCAssembler.CC;
import com.oracle.graal.asm.sparc.SPARCAssembler.ConditionFlag;
import com.oracle.graal.asm.sparc.SPARCMacroAssembler.Setx;
import com.oracle.graal.compiler.common.*;
import com.oracle.graal.compiler.common.calc.*;
import com.oracle.graal.lir.*;
import com.oracle.graal.lir.StandardOp.BlockEndOp;
import com.oracle.graal.lir.SwitchStrategy.BaseSwitchClosure;
import com.oracle.graal.lir.asm.*;
import com.oracle.graal.sparc.SPARC.CPUFeature;
import com.oracle.graal.sparc.*;

public class SPARCControlFlow {

    public static final class ReturnOp extends SPARCLIRInstruction implements BlockEndOp {
        public static final LIRInstructionClass<ReturnOp> TYPE = LIRInstructionClass.create(ReturnOp.class);

        @Use({REG, ILLEGAL}) protected Value x;

        public ReturnOp(Value x) {
            super(TYPE);
            this.x = x;
        }

        @Override
        public void emitCode(CompilationResultBuilder crb, SPARCMacroAssembler masm) {
            emitCodeHelper(crb, masm);
        }

        public static void emitCodeHelper(CompilationResultBuilder crb, SPARCMacroAssembler masm) {
            masm.ret();
            // On SPARC we always leave the frame (in the delay slot).
            crb.frameContext.leave(crb);
        }
    }

    public static final class CompareBranchOp extends SPARCLIRInstruction implements BlockEndOp, SPARCDelayedControlTransfer {
        public static final LIRInstructionClass<CompareBranchOp> TYPE = LIRInstructionClass.create(CompareBranchOp.class);

        private final SPARCCompare opcode;
        @Use({REG}) protected Value x;
        @Use({REG, CONST}) protected Value y;
        private ConditionFlag conditionFlag;
        protected final LabelRef trueDestination;
        protected LabelHint trueDestinationHint;
        protected final LabelRef falseDestination;
        protected LabelHint falseDestinationHint;
        protected final Kind kind;
        protected final boolean unorderedIsTrue;
        private boolean emitted = false;
        private int delaySlotPosition = -1;
        private double trueDestinationProbability;
        // This describes the maximum offset between the first emitted (load constant in to scratch,
        // if does not fit into simm5 of cbcond) instruction and the final branch instruction
        private static int maximumSelfOffsetInstructions = 4;

        public CompareBranchOp(SPARCCompare opcode, Value x, Value y, Condition condition, LabelRef trueDestination, LabelRef falseDestination, Kind kind, boolean unorderedIsTrue,
                        double trueDestinationProbability) {
            super(TYPE);
            this.opcode = opcode;
            this.x = x;
            this.y = y;
            this.trueDestination = trueDestination;
            this.falseDestination = falseDestination;
            this.kind = kind;
            this.unorderedIsTrue = unorderedIsTrue;
            this.trueDestinationProbability = trueDestinationProbability;
            CC conditionCodeReg = CC.forKind(kind);
            conditionFlag = ConditionFlag.fromCondtition(conditionCodeReg, condition, unorderedIsTrue);
        }

        @Override
        public void emitCode(CompilationResultBuilder crb, SPARCMacroAssembler masm) {
            if (emitted) { // Only if delayed control transfer is used we must check this
                assert masm.position() - delaySlotPosition == 4 : "Only one instruction can be stuffed into the delay slot";
            }
            if (!emitted) {
                requestHints(masm);
                int targetPosition = getTargetPosition(masm);
                if (canUseShortBranch(crb, masm, targetPosition)) {
                    emitted = emitShortCompareBranch(crb, masm);
                }
                if (!emitted) { // No short compare/branch was used, so we go into fallback
                    SPARCCompare.emit(crb, masm, opcode, x, y);
                    emitted = emitBranch(crb, masm, kind, conditionFlag, trueDestination, falseDestination, true, trueDestinationProbability);
                }
            }
            assert emitted;
        }

        private static int getTargetPosition(Assembler asm) {
            return asm.position() + maximumSelfOffsetInstructions * asm.target.wordSize;
        }

        public void emitControlTransfer(CompilationResultBuilder crb, SPARCMacroAssembler masm) {
            requestHints(masm);
            // When we use short branches, no delay slot is available
            int targetPosition = getTargetPosition(masm);
            if (!canUseShortBranch(crb, masm, targetPosition)) {
                SPARCCompare.emit(crb, masm, opcode, x, y);
                emitted = emitBranch(crb, masm, kind, conditionFlag, trueDestination, falseDestination, false, trueDestinationProbability);
                if (emitted) {
                    delaySlotPosition = masm.position();
                }
            }
        }

        private void requestHints(SPARCMacroAssembler masm) {
            if (trueDestinationHint == null) {
                this.trueDestinationHint = masm.requestLabelHint(trueDestination.label());
            }
            if (falseDestinationHint == null) {
                this.falseDestinationHint = masm.requestLabelHint(falseDestination.label());
            }
        }

        /**
         * Tries to use the emit the compare/branch instruction.
         * <p>
         * CBcond has follwing limitations
         * <ul>
         * <li>Immediate field is only 5 bit and is on the right
         * <li>Jump offset is maximum of -+512 instruction
         *
         * <p>
         * We get from outside
         * <ul>
         * <li>at least one of trueDestination falseDestination is within reach of +-512
         * instructions
         * <li>two registers OR one register and a constant which fits simm13
         *
         * <p>
         * We do:
         * <ul>
         * <li>find out which target needs to be branched conditionally
         * <li>find out if fall-through is possible, if not, a unconditional branch is needed after
         * cbcond (needJump=true)
         * <li>if no fall through: we need to put the closer jump into the cbcond branch and the
         * farther into the jmp (unconditional branch)
         * <li>if constant on the left side, mirror to be on the right
         * <li>if constant on right does not fit into simm5, put it into a scratch register
         *
         * @param crb
         * @param masm
         * @return true if the branch could be emitted
         */
        private boolean emitShortCompareBranch(CompilationResultBuilder crb, SPARCMacroAssembler masm) {
            Value tmpValue;
            Value actualX = x;
            Value actualY = y;
            ConditionFlag actualConditionFlag = conditionFlag;
            Label actualTrueTarget = trueDestination.label();
            Label actualFalseTarget = falseDestination.label();
            Label tmpTarget;
            boolean needJump;
            if (crb.isSuccessorEdge(trueDestination)) {
                actualConditionFlag = conditionFlag.negate();
                tmpTarget = actualTrueTarget;
                actualTrueTarget = actualFalseTarget;
                actualFalseTarget = tmpTarget;
                needJump = false;
            } else {
                needJump = !crb.isSuccessorEdge(falseDestination);
                int targetPosition = getTargetPosition(masm);
                if (needJump && !isShortBranch(masm, targetPosition, trueDestinationHint, actualTrueTarget)) {
                    // we have to jump in either way, so we must put the shorter
                    // branch into the actualTarget as only one of the two jump targets
                    // is guaranteed to be simm10
                    actualConditionFlag = actualConditionFlag.negate();
                    tmpTarget = actualTrueTarget;
                    actualTrueTarget = actualFalseTarget;
                    actualFalseTarget = tmpTarget;
                }
            }
            // Keep the constant on the right
            if (isConstant(actualX)) {
                tmpValue = actualX;
                actualX = actualY;
                actualY = tmpValue;
                actualConditionFlag = actualConditionFlag.mirror();
            }
            boolean isValidConstant = isConstant(actualY) && isSimm5(asConstant(actualY));
            SPARCScratchRegister scratch = null;
            try {
                if (isConstant(actualY) && !isValidConstant) { // Make sure, the y value is loaded
                    scratch = SPARCScratchRegister.get();
                    Value scratchValue = scratch.getRegister().asValue(actualY.getLIRKind());
                    SPARCMove.move(crb, masm, scratchValue, actualY, SPARCDelayedControlTransfer.DUMMY);
                    actualY = scratchValue;
                }
                emitCBCond(masm, actualX, actualY, actualTrueTarget, actualConditionFlag);
                masm.nop();
            } finally {
                if (scratch != null) {
                    // release the scratch if used
                    scratch.close();
                }
            }
            if (needJump) {
                masm.jmp(actualFalseTarget);
                masm.nop();
            }
            return true;
        }

        private static void emitCBCond(SPARCMacroAssembler masm, Value actualX, Value actualY, Label actualTrueTarget, ConditionFlag conditionFlag) {
            switch ((Kind) actualX.getLIRKind().getPlatformKind()) {
                case Byte:
                case Char:
                case Short:
                case Int:
                    if (isConstant(actualY)) {
                        int constantY = asConstant(actualY).asInt();
                        masm.cbcondw(conditionFlag, asIntReg(actualX), constantY, actualTrueTarget);
                    } else {
                        masm.cbcondw(conditionFlag, asIntReg(actualX), asIntReg(actualY), actualTrueTarget);
                    }
                    break;
                case Long:
                    if (isConstant(actualY)) {
                        int constantY = (int) asConstant(actualY).asLong();
                        masm.cbcondx(conditionFlag, asLongReg(actualX), constantY, actualTrueTarget);
                    } else {
                        masm.cbcondx(conditionFlag, asLongReg(actualX), asLongReg(actualY), actualTrueTarget);
                    }
                    break;
                case Object:
                    if (isConstant(actualY)) {
                        // Object constant valid can only be null
                        assert asConstant(actualY).isNull();
                        masm.cbcondx(conditionFlag, asObjectReg(actualX), 0, actualTrueTarget);
                    } else { // this is already loaded
                        masm.cbcondx(conditionFlag, asObjectReg(actualX), asObjectReg(actualY), actualTrueTarget);
                    }
                    break;
                default:
                    GraalInternalError.shouldNotReachHere();
            }
        }

        private boolean canUseShortBranch(CompilationResultBuilder crb, SPARCAssembler asm, int position) {
            if (!asm.hasFeature(CPUFeature.CBCOND)) {
                return false;
            }
            switch ((Kind) x.getPlatformKind()) {
                case Byte:
                case Char:
                case Short:
                case Int:
                case Long:
                case Object:
                    break;
                default:
                    return false;
            }
            boolean hasShortJumpTarget = false;
            if (!crb.isSuccessorEdge(trueDestination)) {
                hasShortJumpTarget |= isShortBranch(asm, position, trueDestinationHint, trueDestination.label());
            }
            if (!crb.isSuccessorEdge(falseDestination)) {
                hasShortJumpTarget |= isShortBranch(asm, position, falseDestinationHint, falseDestination.label());
            }
            return hasShortJumpTarget;
        }

        private static boolean isShortBranch(SPARCAssembler asm, int position, LabelHint hint, Label label) {
            int disp = 0;
            if (label.isBound()) {
                disp = label.position() - position;

            } else if (hint != null && hint.isValid()) {
                disp = hint.getTarget() - hint.getPosition();
            }
            if (disp != 0) {
                if (disp < 0) {
                    disp -= maximumSelfOffsetInstructions * asm.target.wordSize;
                } else {
                    disp += maximumSelfOffsetInstructions * asm.target.wordSize;
                }
                return isSimm10(disp >> 2);
            } else if (hint == null) {
                asm.requestLabelHint(label);
            }
            return false;
        }

        public void resetState() {
            emitted = false;
            delaySlotPosition = -1;
        }
    }

<<<<<<< HEAD
    public static class BranchOp extends SPARCLIRInstruction implements StandardOp.BranchOp {
=======
    public static final class BranchOp extends SPARCLIRInstruction implements StandardOp.BranchOp {
        public static final LIRInstructionClass<BranchOp> TYPE = LIRInstructionClass.create(BranchOp.class);
        // TODO: Condition code/flag handling needs to be improved;
        protected final Condition condition;
>>>>>>> 0a86a901
        protected final ConditionFlag conditionFlag;
        protected final LabelRef trueDestination;
        protected final LabelRef falseDestination;
        protected final Kind kind;
<<<<<<< HEAD
        protected final double trueDestinationProbability;

        public BranchOp(ConditionFlag conditionFlag, LabelRef trueDestination, LabelRef falseDestination, Kind kind, double trueDestinationProbability) {
=======
        protected final boolean unorderedIsTrue;

        public BranchOp(ConditionFlag condition, LabelRef trueDestination, LabelRef falseDestination, Kind kind) {
            super(TYPE);
            this.conditionFlag = condition;
            this.trueDestination = trueDestination;
            this.falseDestination = falseDestination;
            this.kind = kind;
            this.condition = null;
            this.unorderedIsTrue = true;
        }

        public BranchOp(Condition condition, LabelRef trueDestination, LabelRef falseDestination, Kind kind) {
            super(TYPE);
            this.condition = condition;
            this.trueDestination = trueDestination;
            this.falseDestination = falseDestination;
            this.kind = kind;
            this.conditionFlag = null;
            this.unorderedIsTrue = true;
        }

        public BranchOp(Condition finalCondition, LabelRef trueDestination, LabelRef falseDestination, Kind kind, boolean unorderedIsTrue) {
            super(TYPE);
>>>>>>> 0a86a901
            this.trueDestination = trueDestination;
            this.falseDestination = falseDestination;
            this.kind = kind;
            this.conditionFlag = conditionFlag;
            this.trueDestinationProbability = trueDestinationProbability;
        }

        @Override
        public void emitCode(CompilationResultBuilder crb, SPARCMacroAssembler masm) {
            emitBranch(crb, masm, kind, conditionFlag, trueDestination, falseDestination, true, trueDestinationProbability);
        }
    }

    private static boolean emitBranch(CompilationResultBuilder crb, SPARCMacroAssembler masm, Kind kind, ConditionFlag conditionFlag, LabelRef trueDestination, LabelRef falseDestination,
                    boolean withDelayedNop, double trueDestinationProbability) {
        Label actualTarget;
        ConditionFlag actualConditionFlag;
        boolean needJump;
        BranchPredict predictTaken;
        if (falseDestination != null && crb.isSuccessorEdge(trueDestination)) {
            actualConditionFlag = conditionFlag != null ? conditionFlag.negate() : null;
            actualTarget = falseDestination.label();
            needJump = false;
            predictTaken = trueDestinationProbability < .5d ? PREDICT_TAKEN : PREDICT_NOT_TAKEN;
        } else {
            actualConditionFlag = conditionFlag;
            actualTarget = trueDestination.label();
            needJump = falseDestination != null && !crb.isSuccessorEdge(falseDestination);
            predictTaken = trueDestinationProbability > .5d ? PREDICT_TAKEN : PREDICT_NOT_TAKEN;
        }
        if (!withDelayedNop && needJump) {
            // We cannot make use of the delay slot when we jump in true-case and false-case
            return false;
        }

        if (kind == Kind.Double || kind == Kind.Float) {
            masm.fbpcc(actualConditionFlag, NOT_ANNUL, actualTarget, CC.Fcc0, predictTaken);
        } else {
            CC cc = kind == Kind.Int ? CC.Icc : CC.Xcc;
            masm.bpcc(actualConditionFlag, NOT_ANNUL, actualTarget, cc, predictTaken);
        }
        if (withDelayedNop) {
            masm.nop();  // delay slot
        }
        if (needJump) {
            masm.jmp(falseDestination.label());
        }
        return true;
    }

    public static final class StrategySwitchOp extends SPARCLIRInstruction implements BlockEndOp {
        public static final LIRInstructionClass<StrategySwitchOp> TYPE = LIRInstructionClass.create(StrategySwitchOp.class);
        @Use({CONST}) protected JavaConstant[] keyConstants;
        private final LabelRef[] keyTargets;
        private LabelRef defaultTarget;
        @Alive({REG}) protected Value key;
        @Temp({REG}) protected Value scratch;
        private final SwitchStrategy strategy;

        public StrategySwitchOp(SwitchStrategy strategy, LabelRef[] keyTargets, LabelRef defaultTarget, Value key, Value scratch) {
            super(TYPE);
            this.strategy = strategy;
            this.keyConstants = strategy.keyConstants;
            this.keyTargets = keyTargets;
            this.defaultTarget = defaultTarget;
            this.key = key;
            this.scratch = scratch;
            assert keyConstants.length == keyTargets.length;
            assert keyConstants.length == strategy.keyProbabilities.length;
        }

        @Override
        public void emitCode(final CompilationResultBuilder crb, final SPARCMacroAssembler masm) {
            final Register keyRegister = asRegister(key);

            BaseSwitchClosure closure = new BaseSwitchClosure(crb, masm, keyTargets, defaultTarget) {
                @Override
                protected void conditionalJump(int index, Condition condition, Label target) {
                    SPARCMove.move(crb, masm, scratch, keyConstants[index], SPARCDelayedControlTransfer.DUMMY);
                    CC conditionCode;
                    Register scratchRegister;
                    switch (key.getKind()) {
                        case Char:
                        case Byte:
                        case Short:
                        case Int:
                            conditionCode = CC.Icc;
                            scratchRegister = asIntReg(scratch);
                            break;
                        case Long: {
                            conditionCode = CC.Xcc;
                            scratchRegister = asLongReg(scratch);
                            break;
                        }
                        case Object: {
                            conditionCode = CC.Ptrcc;
                            scratchRegister = asObjectReg(scratch);
                            break;
                        }
                        default:
                            throw new GraalInternalError("switch only supported for int, long and object");
                    }
                    ConditionFlag conditionFlag = ConditionFlag.fromCondtition(conditionCode, condition, false);
                    masm.cmp(keyRegister, scratchRegister);
                    masm.bpcc(conditionFlag, NOT_ANNUL, target, conditionCode, PREDICT_TAKEN);
                    masm.nop();  // delay slot
                }
            };
            strategy.run(closure);
        }
    }

    public static final class TableSwitchOp extends SPARCLIRInstruction implements BlockEndOp {
        public static final LIRInstructionClass<TableSwitchOp> TYPE = LIRInstructionClass.create(TableSwitchOp.class);

        private final int lowKey;
        private final LabelRef defaultTarget;
        private final LabelRef[] targets;
        @Alive protected Value index;
        @Temp protected Value scratch;

        public TableSwitchOp(final int lowKey, final LabelRef defaultTarget, final LabelRef[] targets, Variable index, Variable scratch) {
            super(TYPE);
            this.lowKey = lowKey;
            this.defaultTarget = defaultTarget;
            this.targets = targets;
            this.index = index;
            this.scratch = scratch;
        }

        @Override
        public void emitCode(CompilationResultBuilder crb, SPARCMacroAssembler masm) {
            Register value = asIntReg(index);
            Register scratchReg = asLongReg(scratch);

            // Compare index against jump table bounds
            int highKey = lowKey + targets.length - 1;

            // subtract the low value from the switch value
            if (isSimm13(lowKey)) {
                masm.sub(value, lowKey, scratchReg);
            } else {
                try (SPARCScratchRegister sc = SPARCScratchRegister.get()) {
                    Register scratch2 = sc.getRegister();
                    new Setx(lowKey, scratch2).emit(masm);
                    masm.sub(value, scratch2, scratchReg);
                }
            }
            int upperLimit = highKey - lowKey;
            try (SPARCScratchRegister sc = SPARCScratchRegister.get()) {
                Register scratch2 = sc.getRegister();
                if (isSimm13(upperLimit)) {
                    masm.cmp(scratchReg, upperLimit);
                } else {
                    new Setx(upperLimit, scratch2).emit(masm);
                    masm.cmp(scratchReg, upperLimit);
                }

                // Jump to default target if index is not within the jump table
                if (defaultTarget != null) {
                    masm.bpcc(GreaterUnsigned, NOT_ANNUL, defaultTarget.label(), Icc, PREDICT_TAKEN);
                    masm.nop();  // delay slot
                }

                // Load jump table entry into scratch and jump to it
                masm.sll(scratchReg, 3, scratchReg); // Multiply by 8
                // Zero the left bits sll with shcnt>0 does not mask upper 32 bits
                masm.srl(scratchReg, 0, scratchReg);
                masm.rdpc(scratch2);

                // The jump table follows four instructions after rdpc
                masm.add(scratchReg, 4 * 4, scratchReg);
                masm.jmpl(scratch2, scratchReg, g0);
            }
            masm.nop();

            // Emit jump table entries
            for (LabelRef target : targets) {
                masm.bpcc(Always, NOT_ANNUL, target.label(), Xcc, PREDICT_TAKEN);
                masm.nop(); // delay slot
            }
        }
    }

    @Opcode("CMOVE")
    public static final class CondMoveOp extends SPARCLIRInstruction {
        public static final LIRInstructionClass<CondMoveOp> TYPE = LIRInstructionClass.create(CondMoveOp.class);

        private final Kind kind;

        @Def({REG, HINT}) protected Value result;
        @Use({REG, CONST}) protected Value trueValue;
        @Use({REG, CONST}) protected Value falseValue;

        private final ConditionFlag condition;
        private final CC cc;

        public CondMoveOp(Kind kind, Variable result, CC cc, ConditionFlag condition, Value trueValue, Value falseValue) {
            super(TYPE);
            this.kind = kind;
            this.result = result;
            this.condition = condition;
            this.trueValue = trueValue;
            this.falseValue = falseValue;
            this.cc = cc;
        }

        @Override
        public void emitCode(CompilationResultBuilder crb, SPARCMacroAssembler masm) {
            if (result.equals(trueValue)) { // We have the true value in place, do he opposite
                cmove(masm, cc, kind, result, condition.negate(), falseValue);
            } else if (result.equals(falseValue)) {
                cmove(masm, cc, kind, result, condition, trueValue);
            } else { // We have to move one of the input values to the result
                ConditionFlag actualCondition = condition;
                Value actualTrueValue = trueValue;
                Value actualFalseValue = falseValue;
                if (isConstant(falseValue) && isSimm11(asConstant(falseValue))) {
                    actualCondition = condition.negate();
                    actualTrueValue = falseValue;
                    actualFalseValue = trueValue;
                }
                SPARCMove.move(crb, masm, result, actualFalseValue, SPARCDelayedControlTransfer.DUMMY);
                cmove(masm, cc, kind, result, actualCondition, actualTrueValue);
            }
        }
    }

    private static void cmove(SPARCMacroAssembler masm, CC cc, Kind kind, Value result, ConditionFlag cond, Value other) {
        switch (kind) {
            case Int:
                if (isConstant(other)) {
                    int constant;
                    if (asConstant(other).isNull()) {
                        constant = 0;
                    } else {
                        constant = asConstant(other).asInt();
                    }
                    masm.movcc(cond, cc, constant, asRegister(result));
                } else {
                    masm.movcc(cond, cc, asRegister(other), asRegister(result));
                }
                break;
            case Long:
            case Object:
                if (isConstant(other)) {
                    long constant;
                    if (asConstant(other).isNull()) {
                        constant = 0;
                    } else {
                        constant = asConstant(other).asLong();
                    }
                    masm.movcc(cond, cc, (int) constant, asRegister(result));
                } else {
                    masm.movcc(cond, cc, asRegister(other), asRegister(result));
                }
                break;
            case Float:
                masm.fmovscc(cond, cc, asFloatReg(other), asFloatReg(result));
                break;
            case Double:
                masm.fmovdcc(cond, cc, asDoubleReg(other), asDoubleReg(result));
                break;
            default:
                throw GraalInternalError.shouldNotReachHere();
        }
    }
}<|MERGE_RESOLUTION|>--- conflicted
+++ resolved
@@ -329,48 +329,16 @@
         }
     }
 
-<<<<<<< HEAD
-    public static class BranchOp extends SPARCLIRInstruction implements StandardOp.BranchOp {
-=======
     public static final class BranchOp extends SPARCLIRInstruction implements StandardOp.BranchOp {
         public static final LIRInstructionClass<BranchOp> TYPE = LIRInstructionClass.create(BranchOp.class);
-        // TODO: Condition code/flag handling needs to be improved;
-        protected final Condition condition;
->>>>>>> 0a86a901
         protected final ConditionFlag conditionFlag;
         protected final LabelRef trueDestination;
         protected final LabelRef falseDestination;
         protected final Kind kind;
-<<<<<<< HEAD
         protected final double trueDestinationProbability;
 
         public BranchOp(ConditionFlag conditionFlag, LabelRef trueDestination, LabelRef falseDestination, Kind kind, double trueDestinationProbability) {
-=======
-        protected final boolean unorderedIsTrue;
-
-        public BranchOp(ConditionFlag condition, LabelRef trueDestination, LabelRef falseDestination, Kind kind) {
             super(TYPE);
-            this.conditionFlag = condition;
-            this.trueDestination = trueDestination;
-            this.falseDestination = falseDestination;
-            this.kind = kind;
-            this.condition = null;
-            this.unorderedIsTrue = true;
-        }
-
-        public BranchOp(Condition condition, LabelRef trueDestination, LabelRef falseDestination, Kind kind) {
-            super(TYPE);
-            this.condition = condition;
-            this.trueDestination = trueDestination;
-            this.falseDestination = falseDestination;
-            this.kind = kind;
-            this.conditionFlag = null;
-            this.unorderedIsTrue = true;
-        }
-
-        public BranchOp(Condition finalCondition, LabelRef trueDestination, LabelRef falseDestination, Kind kind, boolean unorderedIsTrue) {
-            super(TYPE);
->>>>>>> 0a86a901
             this.trueDestination = trueDestination;
             this.falseDestination = falseDestination;
             this.kind = kind;
