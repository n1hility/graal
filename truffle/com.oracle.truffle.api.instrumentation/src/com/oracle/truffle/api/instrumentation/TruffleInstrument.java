/*
 * Copyright (c) 2016, Oracle and/or its affiliates. All rights reserved.
 * DO NOT ALTER OR REMOVE COPYRIGHT NOTICES OR THIS FILE HEADER.
 *
 * This code is free software; you can redistribute it and/or modify it
 * under the terms of the GNU General Public License version 2 only, as
 * published by the Free Software Foundation.  Oracle designates this
 * particular file as subject to the "Classpath" exception as provided
 * by Oracle in the LICENSE file that accompanied this code.
 *
 * This code is distributed in the hope that it will be useful, but WITHOUT
 * ANY WARRANTY; without even the implied warranty of MERCHANTABILITY or
 * FITNESS FOR A PARTICULAR PURPOSE.  See the GNU General Public License
 * version 2 for more details (a copy is included in the LICENSE file that
 * accompanied this code).
 *
 * You should have received a copy of the GNU General Public License version
 * 2 along with this work; if not, write to the Free Software Foundation,
 * Inc., 51 Franklin St, Fifth Floor, Boston, MA 02110-1301 USA.
 *
 * Please contact Oracle, 500 Oracle Parkway, Redwood Shores, CA 94065 USA
 * or visit www.oracle.com if you need additional information or have any
 * questions.
 */
package com.oracle.truffle.api.instrumentation;

import java.io.IOException;
import java.io.InputStream;
import java.io.OutputStream;
import java.lang.annotation.ElementType;
import java.lang.annotation.Retention;
import java.lang.annotation.RetentionPolicy;
import java.lang.annotation.Target;
import java.util.ArrayList;
import java.util.List;

import com.oracle.truffle.api.CallTarget;
import com.oracle.truffle.api.TruffleLanguage;
import com.oracle.truffle.api.TruffleRuntime;
import com.oracle.truffle.api.instrumentation.InstrumentationHandler.AccessorInstrumentHandler;
import com.oracle.truffle.api.nodes.LanguageInfo;
import com.oracle.truffle.api.nodes.Node;
import com.oracle.truffle.api.nodes.RootNode;
import com.oracle.truffle.api.source.Source;
import com.oracle.truffle.api.source.SourceSection;

/**
 * <p>
 * The service provider interface (SPI) for Truffle
 * {@linkplain com.oracle.truffle.api.vm.PolyglotEngine.Instrument Instruments}: clients of Truffle
 * instrumentation that may observe and inject behavior into interpreters written using the Truffle
 * framework.
 * <p>
 * Each registered instrument can be
 * {@linkplain com.oracle.truffle.api.vm.PolyglotEngine.Instrument#setEnabled(boolean)
 * enabled/disabled} multiple times during the lifetime of a
 * {@link com.oracle.truffle.api.vm.PolyglotEngine PolyglotEngine}, but there is never more than one
 * instance per engine. A new {@link TruffleInstrument} instance is created each time the instrument
 * is enabled, and the currently enabled instance is disposed when the instrument is disabled.
 * </p>
 * <h4>Registration</h4>
 * <p>
 * Instrument implementation classes must use the {@link Registration} annotation to provide
 * required metadata and to enable automatic discovery of the implementation.
 * </p>
 * <h4>Instrument Creation</h4>
 * <ul>
 * <li>When an instrument becomes
 * {@linkplain com.oracle.truffle.api.vm.PolyglotEngine.Instrument#setEnabled(boolean) enabled}, a
 * new instance is created and notified once via {@link #onCreate(Env)}.</li>
 * <li>The {@link Instrumenter} available in the provided {@linkplain Env environment} allows the
 * instrument instance to bind listeners for {@linkplain ExecutionEventListener execution} and
 * {@linkplain LoadSourceListener source} events, as well as {@linkplain ExecutionEventNodeFactory
 * node factories} for code injection at guest language code locations.</li>
 * </ul>
 * <h4>Instrument Disposal</h4>
 * <ul>
 * <li>When an instrument becomes
 * {@linkplain com.oracle.truffle.api.vm.PolyglotEngine.Instrument#setEnabled(boolean) disabled},
 * the current instance is notified once via {@link #onDispose(Env)}.</li>
 * <li>All active bindings created by a disposed instrument become disposed automatically.</li>
 * <li>The {@link Instrumenter} instance available in the provided {@linkplain Env environment} may
 * not be used after disposal.</li>
 * <li>All enabled instruments in an engine become disabled automatically when the engine is
 * disposed.</li>
 * </ul>
 * <h4>Example for a simple expression coverage instrument:</h4>
 * {@codesnippet com.oracle.truffle.api.instrumentation.test.examples.CoverageExample}
 *
 * @since 0.12
 */
public abstract class TruffleInstrument {
    /**
     * Constructor for subclasses.
     *
     * @since 0.12
     */
    protected TruffleInstrument() {
    }

    /**
     * Invoked once on each newly allocated {@link TruffleInstrument} instance.
     * <p>
<<<<<<< HEAD
     * The method may {@link Env#registerService(java.lang.Object) register} additional
     * {@link Registration#services() services} - e.g. objects to be exposed via
     * {@link com.oracle.truffle.api.vm.PolyglotEngine.Instrument#lookup lookup query}. For example
     * to expose a debugger one could define an abstract debugger controller:
=======
     * This method is an opportunity for the instrument to
     * {@link Env#registerService(java.lang.Object) register} additional <em>services</em>: objects
     * exposed via {@link com.oracle.truffle.api.vm.PolyglotEngine.Instrument#lookup} query.
     * <p>
     * For example, the following code defines an abstract debugger controller that could be made
     * available as a service:
>>>>>>> 17e40cb8
     * </p>
     *
     * {@codesnippet DebuggerController}
     *
<<<<<<< HEAD
     * and declare it as a {@link Registration#services() service} associated with the instrument,
     * implement it, instantiate and {@link Env#registerService(java.lang.Object) register} in own's
     * instrument {@link #onCreate(com.oracle.truffle.api.instrumentation.TruffleInstrument.Env)
     * onCreate} method:
=======
     * The following code {@link Env#registerService(java.lang.Object) registers} a
     * {@link TruffleInstrument} class that implements the controller (details not shown) and
     * instantiates the controller during a call to
     * {@link #onCreate(com.oracle.truffle.api.instrumentation.TruffleInstrument.Env) onCreate(Env)}
     * .
>>>>>>> 17e40cb8
     *
     * {@codesnippet DebuggerExample}
     *
     * @param env environment information for the instrument
     *
     * @see Env#getInstrumenter()
     * @since 0.12
     */
    protected abstract void onCreate(Env env);

    /**
     * Invoked once on an {@linkplain TruffleInstrument instance} when it becomes
     * {@linkplain com.oracle.truffle.api.vm.PolyglotEngine.Instrument#setEnabled(boolean) disabled}
     * , possibly because the underlying {@linkplain com.oracle.truffle.api.vm.PolyglotEngine
     * engine} has been disposed. A disposed instance is no longer usable. If the instrument is
     * re-enabled, the engine will create a new instance.
     *
     * @param env environment information for the instrument
     * @since 0.12
     */
    protected void onDispose(Env env) {
        // default implementation does nothing
    }

    /**
     * Access to instrumentation services as well as input, output, and error streams.
     *
     * @since 0.12
     */
    public static final class Env {

        private final Object vm;
        private final Instrumenter instrumenter;
        private final InputStream in;
        private final OutputStream err;
        private final OutputStream out;
        private List<Object> services;

        Env(Object vm, Instrumenter instrumenter, OutputStream out, OutputStream err, InputStream in) {
            this.vm = vm;
            this.instrumenter = instrumenter;
            this.in = in;
            this.err = err;
            this.out = out;
        }

        /**
         * Returns the instrumenter which lets you instrument guest language ASTs.
         *
         * @see Instrumenter
         * @since 0.12
         */
        public Instrumenter getInstrumenter() {
            return instrumenter;
        }

        /**
         * Input associated with {@link com.oracle.truffle.api.vm.PolyglotEngine} this
         * {@link TruffleInstrument instrument} is being executed in.
         *
         * @return reader, never <code>null</code>
         * @since 0.12
         */
        public InputStream in() {
            return in;
        }

        /**
         * Standard output writer for {@link com.oracle.truffle.api.vm.PolyglotEngine} this
         * {@link TruffleInstrument instrument} is being executed in.
         *
         * @return writer, never <code>null</code>
         * @since 0.12
         */
        public OutputStream out() {
            return out;
        }

        /**
         * Standard error writer for {@link com.oracle.truffle.api.vm.PolyglotEngine} this
         * {@link TruffleInstrument instrument} is being executed in.
         *
         * @return writer, never <code>null</code>
         * @since 0.12
         */
        public OutputStream err() {
            return err;
        }

        /**
         * Registers additional service. This method can be called multiple time, but only during
         * {@link #onCreate(com.oracle.truffle.api.instrumentation.TruffleInstrument.Env)
         * initialization of the instrument}. These services are made available to users via
         * {@link com.oracle.truffle.api.vm.PolyglotEngine.Instrument#lookup} query method.
         *
         * This method can only be called from
         * {@link #onCreate(com.oracle.truffle.api.instrumentation.TruffleInstrument.Env)} method -
         * then the services are collected and cannot be changed anymore.
         *
         * @param service a service to be returned from associated
         *            {@link com.oracle.truffle.api.vm.PolyglotEngine.Instrument#lookup}
         * @throws IllegalStateException if the method is called later than from
         *             {@link #onCreate(com.oracle.truffle.api.instrumentation.TruffleInstrument.Env) }
         *             method
         * @since 0.12
         */
        public void registerService(Object service) {
            if (services == null) {
                throw new IllegalStateException();
            }
            services.add(service);
        }

        Object[] onCreate(TruffleInstrument instrument) {
            List<Object> arr = new ArrayList<>();
            services = arr;
            try {
                instrument.onCreate(this);
            } finally {
                services = null;
            }
            return arr.toArray();
        }

        /**
         * Evaluates source of (potentially different) language using the current context.The names
         * of arguments are parameters for the resulting {#link CallTarget} that allow the
         * <code>source</code> to reference the actual parameters passed to
         * {@link CallTarget#call(java.lang.Object...)}.
         *
         * @param source the source to evaluate
         * @param argumentNames the names of {@link CallTarget#call(java.lang.Object...)} arguments
         *            that can be referenced from the source
         * @return the call target representing the parsed result
         * @throws IOException if the parsing or evaluation fails for some reason
         * @since 0.12
         */
        public CallTarget parse(Source source, String... argumentNames) throws IOException {
            TruffleLanguage.Env env = AccessorInstrumentHandler.engineAccess().getEnvForInstrument(vm, source.getMimeType());
            return AccessorInstrumentHandler.langAccess().parse(env, source, null, argumentNames);
        }

        /**
         * Returns <code>true</code> if the given root node is considered an engine evaluation root
         * for the current execution context. Multiple such root nodes can appear on stack frames
         * returned by
         * {@link TruffleRuntime#iterateFrames(com.oracle.truffle.api.frame.FrameInstanceVisitor)}.
         * A debugger implementation might use this information to hide stack frames of other
         * engines.
         *
         * @param root the root node to check
         * @return <code>true</code> if engine root else <code>false</code>
         * @since 0.17
         */
        @SuppressWarnings("static-method")
        public boolean isEngineRoot(RootNode root) {
            return AccessorInstrumentHandler.engineAccess().isEvalRoot(root);
        }

        /**
         * Uses the original language of the node to print a string representation of this value.
         * The behavior of this method is undefined if a type unknown to the language is passed as
         * value.
         *
         * @param node a node
         * @param value a known value of that language
         * @return a human readable string representation of the value.
         * @since 0.17
         */
        @SuppressWarnings("static-method")
        public String toString(Node node, Object value) {
            final TruffleLanguage.Env env = getLangEnv(node);
            return AccessorInstrumentHandler.langAccess().toStringIfVisible(env, value, false);
        }

        /**
         * Find a meta-object of a value, if any. The meta-object represents a description of the
         * object, reveals it's kind and it's features. Some information that a meta-object might
         * define includes the base object's type, interface, class, methods, attributes, etc. When
         * no meta-object is known, <code>null</code> is returned.
         *
         * @param node a node
         * @param value a value to find the meta-object of
         * @return the meta-object, or <code>null</code>
         * @since 0.22
         */
        @SuppressWarnings("static-method")
        public Object findMetaObject(Node node, Object value) {
            final TruffleLanguage.Env env = getLangEnv(node);
            return AccessorInstrumentHandler.langAccess().findMetaObject(env, value);
        }

        /**
         * Find a source location where a value is declared, if any.
         *
         * @param node a node
         * @param value a value to get the source location for
         * @return a source location of the object, or <code>null</code>
         * @since 0.22
         */
        @SuppressWarnings("static-method")
        public SourceSection findSourceLocation(Node node, Object value) {
            final TruffleLanguage.Env env = getLangEnv(node);
            return AccessorInstrumentHandler.langAccess().findSourceLocation(env, value);
        }

        private static TruffleLanguage.Env getLangEnv(Node node) {
            LanguageInfo languageInfo = node.getRootNode().getLanguageInfo();
            if (languageInfo == null) {
                throw new IllegalArgumentException("No language available for given node.");
            }
            return AccessorInstrumentHandler.engineAccess().getEnvForInstrument(languageInfo);
        }

    }

    /**
     * Annotation that registers an {@link TruffleInstrument instrument} implementations for
     * automatic discovery.
     *
     * @since 0.12
     */
    @Retention(RetentionPolicy.SOURCE)
    @Target(ElementType.TYPE)
    public @interface Registration {

        /**
         * A custom machine identifier for this instrument. If not defined then the fully qualified
         * class name is used.
         */
        String id() default "";

        /**
         * The name of the instrument in an arbitrary format for humans.
         */
        String name() default "";

        /**
         * The version for instrument in an arbitrary format.
         */
        String version() default "";

        /**
         * Declarative list of classes this instrument is known to provide. The instrument is
         * supposed to override its
         * {@link #onCreate(com.oracle.truffle.api.instrumentation.TruffleInstrument.Env) onCreate}
         * method and instantiate and {@link Env#registerService(java.lang.Object) register} all
         * here in defined services.
         * <p>
         * Instruments
         * {@link com.oracle.truffle.api.vm.PolyglotEngine.Instrument#setEnabled(boolean) get
         * automatically enabled} when their registered
         * {@link com.oracle.truffle.api.vm.PolyglotEngine.Instrument#lookup(java.lang.Class)
         * service is requested}.
         *
         * @since 0.25
         * @return list of service types that this instrument can provide
         */
        Class<?>[] services() default {};
    }

    static {
        try {
            // Instrument is loaded by PolyglotEngine which should load InstrumentationHandler
            // this is important to load the accessors properly.
            Class.forName(InstrumentationHandler.class.getName(), true, InstrumentationHandler.class.getClassLoader());
        } catch (ClassNotFoundException ex) {
            throw new IllegalStateException(ex);
        }
    }

}<|MERGE_RESOLUTION|>--- conflicted
+++ resolved
@@ -101,35 +101,18 @@
     /**
      * Invoked once on each newly allocated {@link TruffleInstrument} instance.
      * <p>
-<<<<<<< HEAD
      * The method may {@link Env#registerService(java.lang.Object) register} additional
      * {@link Registration#services() services} - e.g. objects to be exposed via
-     * {@link com.oracle.truffle.api.vm.PolyglotEngine.Instrument#lookup lookup query}. For example
+     * {@link com.oracle.truffle.api.vm.PolyglotRuntime.Instrument#lookup lookup query}. For example
      * to expose a debugger one could define an abstract debugger controller:
-=======
-     * This method is an opportunity for the instrument to
-     * {@link Env#registerService(java.lang.Object) register} additional <em>services</em>: objects
-     * exposed via {@link com.oracle.truffle.api.vm.PolyglotEngine.Instrument#lookup} query.
-     * <p>
-     * For example, the following code defines an abstract debugger controller that could be made
-     * available as a service:
->>>>>>> 17e40cb8
      * </p>
      *
      * {@codesnippet DebuggerController}
      *
-<<<<<<< HEAD
      * and declare it as a {@link Registration#services() service} associated with the instrument,
      * implement it, instantiate and {@link Env#registerService(java.lang.Object) register} in own's
      * instrument {@link #onCreate(com.oracle.truffle.api.instrumentation.TruffleInstrument.Env)
      * onCreate} method:
-=======
-     * The following code {@link Env#registerService(java.lang.Object) registers} a
-     * {@link TruffleInstrument} class that implements the controller (details not shown) and
-     * instantiates the controller during a call to
-     * {@link #onCreate(com.oracle.truffle.api.instrumentation.TruffleInstrument.Env) onCreate(Env)}
-     * .
->>>>>>> 17e40cb8
      *
      * {@codesnippet DebuggerExample}
      *
