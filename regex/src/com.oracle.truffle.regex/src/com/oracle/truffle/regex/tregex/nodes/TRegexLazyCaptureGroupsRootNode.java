--- conflicted
+++ resolved
@@ -56,13 +56,8 @@
         executorNode.setMaxIndex(frame, max);
         executorNode.execute(frame);
         final int[] result = executorNode.getResultCaptureGroups(frame);
-<<<<<<< HEAD
         if (CompilerDirectives.inInterpreterOrLowTier()) {
-            RegexProfile profile = receiver.getCompiledRegex().getRegexProfile();
-=======
-        if (CompilerDirectives.inInterpreter()) {
             RegexProfile profile = profiler.getRegexProfile();
->>>>>>> 4be0852f
             profile.profileCaptureGroupAccess(result[1] - result[0], result[1] - (receiver.getFromIndex() + 1));
         }
         receiver.setResult(result);
