--- conflicted
+++ resolved
@@ -10,20 +10,10 @@
   oraclejdk9 : {name : oraclejdk, version : "9.0.4+11", platformspecific: true}
   oraclejdk10 : {name : oraclejdk, version : "10+46", platformspecific: true}
 
-<<<<<<< HEAD
-  # Snapshot of http://hg.openjdk.java.net/jdk/hs
-  oraclejdkSNAPSHOT : {name : labsjdk, version : "20180130-162725", platformspecific: true}
+  # Snapshot of http://hg.openjdk.java.net/jdk/jdk
+  oraclejdkSNAPSHOT : {name : labsjdk, version : "20180413-151126", platformspecific: true}
 
   openjdk8 : {name : openjdk, version : "8u161-jvmci-0.42", platformspecific: true}
-}
-
-# Overlay placeholder for pinning mx to a specific revision
-mx : {
-  packages: {
-    mx: f6753580898f0b69c3f341a013d866f0431589ec
-=======
-  # Snapshot of http://hg.openjdk.java.net/jdk/jdk
-  oraclejdkSNAPSHOT : {name : labsjdk, version : "20180413-151126", platformspecific: true}
 }
 
 # This must always point to HEAD in the master branch but can be used to point
@@ -31,7 +21,6 @@
 mx : {
   packages : {
     mx: "HEAD"
->>>>>>> 1f2fbfb0
   }
 }
 
@@ -40,14 +29,9 @@
 
 openjdk8 :        { downloads : { JAVA_HOME : ${jdks.openjdk8} }}
 
-<<<<<<< HEAD
-oraclejdk9 :      { downloads : { JAVA_HOME : ${jdks.oraclejdk9},  EXTRA_JAVA_HOMES : { pathlist :[ ${jdks.labsjdk8} ]} }}
-oraclejdk10 :     { downloads : { JAVA_HOME : ${jdks.oraclejdk10}, EXTRA_JAVA_HOMES : { pathlist :[ ${jdks.labsjdk8}, ${jdks.oraclejdk9} ]} }}
-=======
-oraclejdk9 :      { downloads : { JAVA_HOME : ${jdks.oraclejdk9},   EXTRA_JAVA_HOMES : { pathlist :[ ${jdks.labsjdk8} ]} }}
-oraclejdk10 :     { downloads : { JAVA_HOME : ${jdks.oraclejdk10},  EXTRA_JAVA_HOMES : { pathlist :[ ${jdks.labsjdk8}, ${jdks.oraclejdk9} ]} }}
-oraclejdk11 :     { downloads : { JAVA_HOME : ${jdks.oraclejdkSNAPSHOT},  EXTRA_JAVA_HOMES : { pathlist :[ ${jdks.labsjdk8}, ${jdks.oraclejdk10} ]} }}
->>>>>>> 1f2fbfb0
+oraclejdk9 :      { downloads : { JAVA_HOME : ${jdks.oraclejdk9},        EXTRA_JAVA_HOMES : { pathlist :[ ${jdks.labsjdk8} ]} }}
+oraclejdk10 :     { downloads : { JAVA_HOME : ${jdks.oraclejdk10},       EXTRA_JAVA_HOMES : { pathlist :[ ${jdks.labsjdk8}, ${jdks.oraclejdk9} ]} }}
+oraclejdk11 :     { downloads : { JAVA_HOME : ${jdks.oraclejdkSNAPSHOT}, EXTRA_JAVA_HOMES : { pathlist :[ ${jdks.labsjdk8}, ${jdks.oraclejdk10} ]} }}
 
 common : ${mx} {
   timelimit : "30:00"
